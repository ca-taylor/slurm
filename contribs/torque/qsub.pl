#! /usr/bin/perl -w
###############################################################################
#
# qsub - submit a batch job in familar pbs format.
#
#
###############################################################################
#  Copyright (C) 2007 The Regents of the University of California.
#  Produced at Lawrence Livermore National Laboratory (cf, DISCLAIMER).
#  Written by Danny Auble <auble1@llnl.gov>.
#  CODE-OCEC-09-009. All rights reserved.
#
#  This file is part of SLURM, a resource management program.
#  For details, see <http://slurm.schedmd.com/>.
#  Please also read the included file: DISCLAIMER.
#
#  SLURM is free software; you can redistribute it and/or modify it under
#  the terms of the GNU General Public License as published by the Free
#  Software Foundation; either version 2 of the License, or (at your option)
#  any later version.
#
#  In addition, as a special exception, the copyright holders give permission
#  to link the code of portions of this program with the OpenSSL library under
#  certain conditions as described in each individual source file, and
#  distribute linked combinations including the two. You must obey the GNU
#  General Public License in all respects for all of the code used other than
#  OpenSSL. If you modify file(s) with this exception, you may extend this
#  exception to your version of the file(s), but you are not obligated to do
#  so. If you do not wish to do so, delete this exception statement from your
#  version.  If you delete this exception statement from all source files in
#  the program, then also delete it here.
#
#  SLURM is distributed in the hope that it will be useful, but WITHOUT ANY
#  WARRANTY; without even the implied warranty of MERCHANTABILITY or FITNESS
#  FOR A PARTICULAR PURPOSE.  See the GNU General Public License for more
#  details.
#
#  You should have received a copy of the GNU General Public License along
#  with SLURM; if not, write to the Free Software Foundation, Inc.,
#  51 Franklin Street, Fifth Floor, Boston, MA 02110-1301  USA.
#
###############################################################################

use strict;
use FindBin;
use Getopt::Long 2.24 qw(:config no_ignore_case require_order);
use lib "${FindBin::Bin}/../lib/perl";
use autouse 'Pod::Usage' => qw(pod2usage);
use Slurm ':all';
use Switch;
use English;

my ($start_time,
    $account,
    $array,
    $err_path,
    $export_env,
    $interactive,
    $hold,
    $resource_list,
    $mail_options,
    $mail_user_list,
    $job_name,
    $out_path,
    $priority,
    $destination,
    $variable_list,
    @additional_attributes,
    $help,
    $resp,
    $man);

my $sbatch = "${FindBin::Bin}/sbatch";
my $salloc = "${FindBin::Bin}/salloc";
my $srun = "${FindBin::Bin}/srun";

GetOptions('a=s'      => \$start_time,
	   'A=s'      => \$account,
	   'e=s'      => \$err_path,
	   'h'        => \$hold,
	   'I'        => \$interactive,
	   'j:s'      => sub { warn "option -j is the default, " .
				    "stdout/stderr go into the same file\n" },
	   'J=s'      => \$array,
	   'l=s'      => \$resource_list,
	   'm=s'      => \$mail_options,
	   'M=s'      => \$mail_user_list,
	   'N=s'      => \$job_name,
	   'o=s'      => \$out_path,
	   'p=i'      => \$priority,
	   'q=s'      => \$destination,
	   'S=s'      => sub { warn "option -S is ignored, " .
				    "specify shell via #!<shell> in the job script\n" },
	   't=s'      => \$array,
	   'v=s'      => \$variable_list,
	   'V'        => \$export_env,
	   'W=s'      => \@additional_attributes,
	   'help|?'   => \$help,
	   'man'      => \$man,
	   )
	or pod2usage(2);

# Display usage if necessary
pod2usage(0) if $help;
if ($man) {
        if ($< == 0) {   # Cannot invoke perldoc as root
		my $id = eval { getpwnam("nobody") };
		$id = eval { getpwnam("nouser") } unless defined $id;
		$id = -2                          unless defined $id;
		$<  = $id;
        }
        $> = $<;                         # Disengage setuid
        $ENV{PATH} = "/bin:/usr/bin";    # Untaint PATH
        delete @ENV{'IFS', 'CDPATH', 'ENV', 'BASH_ENV'};
        if ($0 =~ /^([-\/\w\.]+)$/) { $0 = $1; }    # Untaint $0
        else { die "Illegal characters were found in \$0 ($0)\n"; }
        pod2usage(-exitstatus => 0, -verbose => 2);
}

# Use sole remaining argument as jobIds
my $script;
if ($ARGV[0]) {
	foreach (@ARGV) {
	        $script .= "$_ ";
	}
}
my $block="false";
my $depend;
my $group_list;
my $job_id;
my %res_opts;
my %node_opts;

# remove PBS_NODEFILE environment as passed in to qsub.
if ($ENV{PBS_NODEFILE}) {
	delete $ENV{PBS_NODEFILE};
}

# Process options provided with the -W name=value syntax.
my $W;
foreach $W (@additional_attributes) {
	my($name, $value) = split('=', $W);
	if ($name eq 'umask') {
		$ENV{SLURM_UMASK} = $value;
	} elsif ($name eq 'depend') {
		$depend = $value;
	} elsif ($name eq 'group_list') {
		$group_list = $value;
	} elsif (lc($name) eq 'block') {
		if (defined $value) {
			$block = $value;
		}
#	} else {
#		print("Invalid attribute: $W!");
#		exit(1);
	}
}

if ($resource_list) {
	%res_opts = %{parse_resource_list($resource_list)};

# 	while((my $key, my $val) = each(%res_opts)) {
# 		print "$key = ";
# 		if($val) {
# 			print "$val\n";
# 		} else {
# 			print "\n";
# 		}
# 	}

	if($res_opts{nodes}) {
		%node_opts =  %{parse_node_opts($res_opts{nodes})};
	}
	if ($res_opts{select} && (!$node_opts{node_cnt} || ($res_opts{select} > $node_opts{node_cnt}))) {
		$node_opts{node_cnt} = $res_opts{select};
	}
	if ($res_opts{select} && $res_opts{ncpus} && $res_opts{mpiprocs}) {
		my $cpus_per_task = int ($res_opts{ncpus} / $res_opts{mppnppn});
		if (!$res_opts{mppdepth} || ($cpus_per_task > $res_opts{mppdepth})) {
			$res_opts{mppdepth} = $cpus_per_task;
		}
	}
}

<<<<<<< HEAD
=======
if($variable_list) {
	$variable_list =~ s/\'/\"/g;
	my @parts = $variable_list =~ m/(?:(?<=")[^"]*(?=(?:\s*"\s*,|\s*"\s*$)))|(?<=,)(?:[^",]*(?=(?:\s*,|\s*$)))|(?<=^)(?:[^",]+(?=(?:\s*,|\s*$)))|(?<=^)(?:[^",]*(?=(?:\s*,)))/g;
	foreach my $part (@parts) {
		my ($key, $value) = $part =~ /(.*)=(.*)/;
		if (defined($key) && defined($value)) {
			$ENV{$key} = $value;
		}
	}
}

>>>>>>> e092a285
my $command;

if($interactive) {
	$command = "$salloc";

#	Always want at least one node in the allocation
	if (!$node_opts{node_cnt}) {
		$node_opts{node_cnt} = 1;
	}

#	Calculate the task count based of the node cnt and the amount
#	of ppn's in the request
	if ($node_opts{task_cnt}) {
		$node_opts{task_cnt} *= $node_opts{node_cnt};
	}

	if (!$node_opts{node_cnt} && !$node_opts{task_cnt} && !$node_opts{hostlist}) {
		$node_opts{task_cnt} = 1;
	}
} else {
	if (!$script) {
		pod2usage(2);
	}

	$command = "$sbatch";

	$command .= " -e $err_path" if $err_path;
	$command .= " -o $out_path" if $out_path;

#	The job size specification may be within the batch script,
#	Reset task count if node count also specified
	if ($node_opts{task_cnt} && $node_opts{node_cnt}) {
		$node_opts{task_cnt} *= $node_opts{node_cnt};
	}
}

$command .= " -N$node_opts{node_cnt}" if $node_opts{node_cnt};
$command .= " -n$node_opts{task_cnt}" if $node_opts{task_cnt};
$command .= " -w$node_opts{hostlist}" if $node_opts{hostlist};

$command .= " --mincpus=$res_opts{ncpus}"            if $res_opts{ncpus};
$command .= " --ntasks-per-node=$res_opts{mppnppn}"  if $res_opts{mppnppn};

if($res_opts{walltime}) {
	$command .= " -t$res_opts{walltime}";
} elsif($res_opts{cput}) {
	$command .= " -t$res_opts{cput}";
} elsif($res_opts{pcput}) {
	$command .= " -t$res_opts{pcput}";
}

if ($variable_list) {
	my $separator = "";
	if ($export_env) {
		$command .= " --export=";
	} else {
		$command .= " --export=none";
		$separator = ",";
	}

#	The logic below ignores quoted commas, but the quotes must be escaped
#	to be forwarded from the shell to Perl. For example: 
#	qsub -v foo=\"b,ar\" tmp
	$variable_list =~ s/\'/\"/g;
	my @parts = $variable_list =~ m/(?:(?<=")[^"]*(?=(?:\s*"\s*,|\s*"\s*$)))|(?<=,)(?:[^",]*(?=(?:\s*,|\s*$)))|(?<=^)(?:[^",]+(?=(?:\s*,|\s*$)))|(?<=^)(?:[^",]*(?=(?:\s*,)))/g;
	foreach my $part (@parts) {
		my ($key, $value) = $part =~ /(.*)=(.*)/;
		if ($key && $value) {
			$command .= "$separator";
			$command .= "$key=$value";
			$separator = ",";
		} elsif ($ENV{$part}) {
			$command .= "$separator";
			$command .= "$part=$ENV{$part}";
			$separator = ",";
		}
	}
}

$command .= " --account='$group_list'" if $group_list;
$command .= " --array='$array'" if $array;
$command .= " --constraint='$res_opts{proc}'" if $res_opts{proc};
$command .= " --dependency=$depend"   if $depend;
$command .= " --tmp=$res_opts{file}"  if $res_opts{file};
$command .= " --mem=$res_opts{mem}"   if $res_opts{mem};
$command .= " --nice=$res_opts{nice}" if $res_opts{nice};

$command .= " --gres=gpu:$res_opts{naccelerators}"  if $res_opts{naccelerators};

# Cray-specific options
$command .= " -n$res_opts{mppwidth}"		    if $res_opts{mppwidth};
$command .= " -w$res_opts{mppnodes}"		    if $res_opts{mppnodes};
$command .= " --cpus-per-task=$res_opts{mppdepth}"  if $res_opts{mppdepth};

$command .= " --begin=$start_time" if $start_time;
$command .= " --account=$account" if $account;
$command .= " -H" if $hold;

if($mail_options) {
	$command .= " --mail-type=FAIL" if $mail_options =~ /a/;
	$command .= " --mail-type=BEGIN" if $mail_options =~ /b/;
	$command .= " --mail-type=END" if $mail_options =~ /e/;
}
$command .= " --mail-user=$mail_user_list" if $mail_user_list;
$command .= " -J $job_name" if $job_name;
$command .= " --nice=$priority" if $priority;
$command .= " -p $destination" if $destination;
$command .= " $script" if $script;

# print "$command\n";

# Execute the command and capture its stdout, stderr, and exit status. Note
# that if interactive mode was requested, the standard output and standard
# error are _not_ captured.
if ($interactive) {
	my $ret = system($command);
	exit ($ret >> 8);
} else {
	# Capture stderr from the command to the stdout stream.
	$command .= ' 2>&1';

	# Execute the command and capture the combined stdout and stderr.
	my @command_output = `$command 2>&1`;

	# Save the command exit status.
	my $command_exit_status = $CHILD_ERROR;

	# If available, extract the job ID from the command output and print
	# it to stdout, as done in the PBS version of qsub.
	if ($command_exit_status == 0) {
		my @spcommand_output=split(" ", $command_output[$#command_output]);
		$job_id= $spcommand_output[$#spcommand_output];
		print "$job_id\n";
	} else {
		print("There was an error running the SLURM sbatch command.\n" .
		      "The command was:\n" .
		      "'$command'\n" .
		      "and the output was:\n" .
		      "'@command_output'\n");
	}

	# If block is true wait for the job to finish
	my($resp, $count);
	my $slurm = Slurm::new();
	if ( (lc($block) eq "true" ) and ($command_exit_status == 0) ) {
		sleep 2;
		my($job) = $slurm->load_job($job_id);
		$resp = $$job{'job_array'}[0]->{job_state};
		while ( $resp < JOB_COMPLETE ) {
			$job = $slurm->load_job($job_id);
			$resp = $$job{'job_array'}[0]->{job_state};
			sleep 1;
		}
	}

	# Exit with the command return code.
	exit($command_exit_status >> 8);
}

sub parse_resource_list {
	my ($rl) = @_;
	my %opt = ('accelerator' => "",
		   'arch' => "",
		   'block' => "",
		   'cput' => "",
		   'file' => "",
		   'host' => "",
		   'mem' => "",
		   'mpiprocs' => "",
		   'ncpus' => "",
		   'nice' => "",
		   'nodes' => "",
		   'naccelerators' => "",
		   'opsys' => "",
		   'other' => "",
		   'pcput' => "",
		   'pmem' => "",
		   'proc' => '',
		   'pvmem' => "",
		   'select' => "",
		   'software' => "",
		   'vmem' => "",
		   'walltime' => "",
		   # Cray-specific resources
		   'mppwidth' => "",
		   'mppdepth' => "",
		   'mppnppn' => "",
		   'mppmem' => "",
		   'mppnodes' => ""
		   );
	my @keys = keys(%opt);

#	The select option uses a ":" separator rather than ","
#	This wrapper currently does not support multiple select options

#	Protect the colons used to separate elements in walltime=hh:mm:ss.
#	Convert to NNhNNmNNs format.
	$rl =~ s/walltime=(\d{1,2}):(\d{2}):(\d{2})/walltime=$1h$2m$3s/;

	$rl =~ s/:/,/g;
	foreach my $key (@keys) {
		#print "$rl\n";
		($opt{$key}) = $rl =~ m/$key=([\w:\+=+]+)/;

	}

#	If needed, un-protect the walltime string.
	if ($opt{walltime}) {
		$opt{walltime} =~ s/(\d{1,2})h(\d{2})m(\d{2})s/$1:$2:$3/;
#		Convert to minutes for SLURM.
		$opt{walltime} = get_minutes($opt{walltime});
	}

	if($opt{accelerator} && $opt{accelerator} =~ /^[Tt]/ && !$opt{naccelerators}) {
		$opt{naccelerators} = 1;
	}

	if($opt{cput}) {
		$opt{cput} = get_minutes($opt{cput});
	}

	if ($opt{mpiprocs} && (!$opt{mppnppn} || ($opt{mpiprocs} > $opt{mppnppn}))) {
		$opt{mppnppn} = $opt{mpiprocs};
	}

	if($opt{mppmem}) {
		$opt{mem} = convert_mb_format($opt{mppmem});
	} elsif($opt{mem}) {
		$opt{mem} = convert_mb_format($opt{mem});
	}

	if($opt{file}) {
		$opt{file} = convert_mb_format($opt{file});
	}

	return \%opt;
}

sub parse_node_opts {
	my ($node_string) = @_;
	my %opt = ('node_cnt' => 0,
		   'hostlist' => "",
		   'task_cnt' => 0
		   );
	while($node_string =~ /ppn=(\d+)/g) {
		$opt{task_cnt} += $1;
	}

	my $hl = Slurm::Hostlist::create("");

	my @parts = split(/\+/, $node_string);
	foreach my $part (@parts) {
		my @sub_parts = split(/:/, $part);
		foreach my $sub_part (@sub_parts) {
			if($sub_part =~ /ppn=(\d+)/) {
				next;
			} elsif($sub_part =~ /^(\d+)/) {
				$opt{node_cnt} += $1;
			} else {
				if(!Slurm::Hostlist::push($hl, $sub_part)) {
					print "problem pushing host $sub_part onto hostlist\n";
				}
			}
		}
	}

	$opt{hostlist} = Slurm::Hostlist::ranged_string($hl);

	my $hl_cnt = Slurm::Hostlist::count($hl);
	$opt{node_cnt} = $hl_cnt if $hl_cnt > $opt{node_cnt};

	return \%opt;
}

sub get_minutes {
    my ($duration) = @_;
    $duration = 0 unless $duration;
    my $minutes = 0;

    # Convert [[HH:]MM:]SS to duration in minutes
    if ($duration =~ /^(?:(\d+):)?(\d*):(\d+)$/) {
        my ($hh, $mm, $ss) = ($1 || 0, $2 || 0, $3);
	$minutes += 1 if $ss > 0;
        $minutes += $mm;
        $minutes += $hh * 60;
    } elsif ($duration =~ /^(\d+)$/) {  # Convert number in minutes to seconds
	    my $mod = $duration % 60;
	    $minutes = int($duration / 60);
	    $minutes++ if $mod;
    } else { # Unsupported format
        die("Invalid time limit specified ($duration)\n");
    }

    return $minutes;
}

sub convert_mb_format {
	my ($value) = @_;
	my ($amount, $suffix) = $value =~ /(\d+)($|[KMGT])/i;
	return if !$amount;
	$suffix = lc($suffix);

	if (!$suffix) {
		$amount /= 1048576;
	} elsif ($suffix eq "k") {
		$amount /= 1024;
	} elsif ($suffix eq "m") {
		#do nothing this is what we want.
	} elsif ($suffix eq "g") {
		$amount *= 1024;
	} elsif ($suffix eq "t") {
		$amount *= 1048576;
	} else {
		print "don't know what to do with suffix $suffix\n";
		return;
	}

	$amount .= "M";

	return $amount;
}
##############################################################################

__END__

=head1 NAME

B<qsub> - submit a batch job in a familiar PBS format

=head1 SYNOPSIS

qsub  [-a start_time]
      [-A account]
      [-e err_path]
      [-I]
      [-l resource_list]
      [-m mail_options] [-M user_list]
      [-N job_name]
      [-o out_path]
      [-p priority]
      [-q destination]
      [-v variable_list]
      [-V]
      [-W additional_attributes]
      [-h]
      [script]

=head1 DESCRIPTION

The B<qsub> submits batch jobs. It is aimed to be feature-compatible with PBS' qsub.

=head1 OPTIONS

=over 4

=item B<-a>

Earliest start time of job. Format: [HH:MM][MM/DD/YY]

=item B<-A account>

Specify the account to which the job should be charged.

=item B<-e err_path>

Specify a new path to receive the standard error output for the job.

=item B<-I>

Interactive execution.

=item B<-J job_array>

Job array index values. The -J and -t options are equivalent.

=item B<-l resource_list>

Specify an additional list of resources to request for the job.

=item B<-m mail_options>

Specify a list of events on which email is to be generated.

=item B<-M user_list>

Specify a list of email addresses to receive messages on specified events.

=item B<-N job_name>

Specify a name for the job.

=item B<-o out_path>

Specify the path to a file to hold the standard output from the job.

=item B<-p priority>

Specify the priority under which the job should run.

=item B<-p priority>

Specify the priority under which the job should run.

=item B<-t job_array>

Job array index values. The -J and -t options are equivalent.

=item B<-v> [variable_list]

Export only the specified environment variables. This option can also be used
with the -V option to add newly defined environment variables to the existing
environment. The variable_list is a comma delimited list of existing environment
variable names and/or newly defined environment variables using a name=value
format.

=item B<-V>

The -V option to exports the current environment, which is the default mode of
options unless the -v option is used.

=item B<-?> | B<--help>

brief help message

=item B<--man>

full documentation

=back

=cut
<|MERGE_RESOLUTION|>--- conflicted
+++ resolved
@@ -182,20 +182,6 @@
 	}
 }
 
-<<<<<<< HEAD
-=======
-if($variable_list) {
-	$variable_list =~ s/\'/\"/g;
-	my @parts = $variable_list =~ m/(?:(?<=")[^"]*(?=(?:\s*"\s*,|\s*"\s*$)))|(?<=,)(?:[^",]*(?=(?:\s*,|\s*$)))|(?<=^)(?:[^",]+(?=(?:\s*,|\s*$)))|(?<=^)(?:[^",]*(?=(?:\s*,)))/g;
-	foreach my $part (@parts) {
-		my ($key, $value) = $part =~ /(.*)=(.*)/;
-		if (defined($key) && defined($value)) {
-			$ENV{$key} = $value;
-		}
-	}
-}
-
->>>>>>> e092a285
 my $command;
 
 if($interactive) {
@@ -263,11 +249,11 @@
 	my @parts = $variable_list =~ m/(?:(?<=")[^"]*(?=(?:\s*"\s*,|\s*"\s*$)))|(?<=,)(?:[^",]*(?=(?:\s*,|\s*$)))|(?<=^)(?:[^",]+(?=(?:\s*,|\s*$)))|(?<=^)(?:[^",]*(?=(?:\s*,)))/g;
 	foreach my $part (@parts) {
 		my ($key, $value) = $part =~ /(.*)=(.*)/;
-		if ($key && $value) {
+		if (defined($key) && defined($value)) {
 			$command .= "$separator";
 			$command .= "$key=$value";
 			$separator = ",";
-		} elsif ($ENV{$part}) {
+		} elsif (defined($ENV{$part})) {
 			$command .= "$separator";
 			$command .= "$part=$ENV{$part}";
 			$separator = ",";
