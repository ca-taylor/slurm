.TH SACCT "1" "August 2013" "sacct 2.6" "Slurm components"

.SH "NAME"
sacct \- displays accounting data for all jobs and job steps in the
SLURM job accounting log or SLURM database

.SH "SYNOPSIS"
\fBsacct\fR [\fIOPTIONS\fR...]

.SH "DESCRIPTION"
.PP
Accounting information for jobs invoked with SLURM are either logged
in the job accounting log file or saved to the SLURM database.
.PP
The \f3sacct\fP command displays job accounting data stored in the job
accounting log file or SLURM database in a variety of forms for your
analysis.  The \f3sacct\fP command displays information on jobs, job
steps, status, and exitcodes by default.  You can tailor the output
with the use of the \f3\-\-format=\fP option to specify the fields to
be shown.
.PP
For the root user, the \f3sacct\fP command displays job accounting
data for all users, although there are options to filter the output to
report only the jobs from a specified user or group.
.PP
For the non\-root user, the \f3sacct\fP command limits the display of
job accounting data to jobs that were launched with their own user
identifier (UID) by default.  Data for other users can be displayed
with the \f3\-\-allusers\fP, \f3\-\-user\fP, or \f3\-\-uid\fP options.
.TP "7"
\f3Note: \fP\c
If designated, the slurmdbd.conf option PrivateData may further
restrict the accounting data visible to users which are not
SlurmUser, root, or a user with AdminLevel=Admin. See the
slurmdbd.conf man page for additional details on restricting
access to accounting data.
.TP
\f3Note: \fP\c
If the AccountingStorageType is set to "accounting_storage/filetxt",
space characters embedded within account names, job names, and step names
will be replaced by underscores. If account names with embedded spaces are
needed, it is recommended that a database type of accounting storage be
configured.
.TP
\f3Note: \fP\c
The content's of SLURM's database are maintained in lower case. This may
result in some \f3sacct\fP output differing from that of other SLURM commands.
.TP
\f3Note: \fP\c
Much of the data reported by \f3sacct\fP has been generated by
the \f2wait3()\fP and \f2getrusage()\fP system calls. Some systems
gather and report incomplete information for these calls;
\f3sacct\fP reports values of 0 for this missing data. See your systems
\f2getrusage (3)\fP man page for information about which data are
actually available on your system.
.IP
Elapsed time fields are presented as
[days-]hours:minutes:seconds[.microseconds].  Only 'CPU' fields will
ever have microseconds.
.IP
The default input file is the file named in the
\f3AccountingStorageLoc\fP parameter in slurm.conf.

.SH "OPTIONS"

.TP "10"
\f3\-a\fP\f3,\fP \f3\-\-allusers\fP
Displays all users jobs when run by user root or if \fBPrivateData\fP is not
configured to \fBjobs\fP.
Otherwise display the current user's jobs
.IP

.TP
\f3\-A \fP\f2account_list\fP \fP\f3,\fP \f3\-\-accounts\fP\f3=\fP\f2account_list\fP
Displays jobs when a comma separated list of accounts are given as the
argument.
.IP

.TP
\f3\-b\fP\f3,\fP \f3\-\-brief\fP
Displays a brief listing, which includes the following data:
.RS
.TP "3"
\f3jobid\fP
.TP "3"
\f3status\fP
.TP "3"
\f3exitcode\fP
.RE
.IP

.TP
\f3\-c\fP\f3,\fP \f3\-\-completion\fP
Use job completion instead of job accounting.  The \f3JobCompType\fP
parameter in the slurm.conf file must be defined to a non-none option.
.IP

.TP
\f3\-\-delimiter\f3=\fP\f2characters\fP
ASCII characters used to separate the fields when specifying
the \f3\-p\fP or \f3\-P\fP options. The default delimiter
is a '|'. This options is ignored if \f3\-p\fP or \f3\-P\fP options
are not specified.

.TP
\f3\-D\fP\f3,\fP \f3\-\-duplicates\fP
If SLURM job ids are reset, some job numbers will probably appear more
than once in the accounting log file but refer to different jobs.
Such jobs can be distinguished by the "submit" time stamp in the data
records.

.IP
When data for specific jobs are requested with the \-\-jobs option,
\f3sacct\fP returns the most recent job with that number. This
behavior can be overridden by specifying \-\-duplicates, in which case
all records that match the selection criteria will be returned.

.TP
\f3\-e\fP\f3,\fP \f3\-\-helpformat\fP
.IP
Print a list of fields that can be specified with the \f3\-\-format\fP option.
.IP
.RS
.PP
.nf
.ft 3
Fields available:

<<<<<<< HEAD
AllocCPUS       Account        AssocID          AveCPU
AveCPUFreq      AveDiskRead    AveDiskWrite     AvePages
AveRSS          AveVMSize      BlockID          Cluster
Comment         ConsumedEnergy CPUTime          CPUTimeRAW
DerivedExitCode Elapsed        Eligible         End
ExitCode        GID            Group            JobID
JobName         Layout         MaxDiskRead      MaxDiskReadNode
MaxDiskReadTask MaxDiskWrite   MaxDiskWriteNode MaxDiskWriteTask
MaxPages        MaxPagesNode   MaxPagesTask     MaxRSS
MaxRSSNode      MaxRSSTask     MaxVMSize        MaxVMSizeNode
MaxVMSizeTask   MinCPU         MinCPUNode       MinCPUTask
NCPUS           NNodes         NodeList         NTasks
Priority        Partition      QOSRAW           ReqCPUFreqMin
ReqCPUFreqMax   ReqCPUFreqGov  ReqCPUs          ReqMem
Reservation     ReservationId  Reserved         ResvCPU
ResvCPURAW      Start          State            Submit
Suspended       SystemCPU      Timelimit        TotalCPU
UID             User           UserCPU          WCKey
WCKeyID
=======
AllocCPUS        Account         AssocID      AveCPU
AveCPUFreq       AveDiskRead     AveDiskWrite AvePages
AveRSS           AveVMSize       BlockID      Cluster
Comment          ConsumedEnergy  CPUTime      CPUTimeRAW
DerivedExitCode  Elapsed         Eligible     End
ExitCode         GID             Group        JobID
JobIDRaw         JobName         Layout       MaxDiskRead
MaxDiskReadNode  MaxDiskReadTask MaxDiskWrite MaxDiskWriteNode
MaxDiskWriteTask MaxPages        MaxPagesNode MaxPagesTask
MaxRSS           MaxRSSNode      MaxRSSTask   MaxVMSize
MaxVMSizeNode    MaxVMSizeTask   MinCPU       MinCPUNode
MinCPUTask       NCPUS           NNodes       NodeList
NTasks           Priority        Partition    QOSRAW
ReqCPUFreq       ReqCPUs         ReqMem       Reservation
ReservationId    Reserved        ResvCPU      ResvCPURAW
Start            State           Submit       Suspended
SystemCPU        Timelimit       TotalCPU     UID
User             UserCPU         WCKey        WCKeyID
>>>>>>> 2f477b42

.ft 1
.fi
.RE
.IP
The section titled "Job Accounting Fields" describes these fields.

.TP
\f3\-E \fP\f2end_time\fP\fP\f3,\fP \f3\-\-endtime\fP\f3=\fP\f2end_time\fP
.IP
Select jobs in any state before the specified time.  If states are given with the \-s
option return jobs in this state before this period.

Valid time formats are...
.sp
HH:MM[:SS] [AM|PM]
.br
MMDD[YY] or MM/DD[/YY] or MM.DD[.YY]
.br
MM/DD[/YY]\-HH:MM[:SS]
.br
YYYY\-MM\-DD[THH:MM[:SS]]
.IP

.TP
\f3\-f \fP\f2file\fP\f3,\fP  \f3\-\-file\fP\f3=\fP\f2file\fP
Causes the \f3sacct\fP command to read job accounting data from the
named \f2file\fP instead of the current SLURM job accounting log
file. Only applicable when running the filetxt plugin.

.TP
\f3\-g \fP\f2gid_list\fP\f3, \-\-gid=\fP\f2gid_list\fP \f3\-\-group=\fP\f2group_list\fP
Displays the statistics only for the jobs started with the GID
or the GROUP specified by the \f2gid_list\fP or the\f2group_list\fP operand, which is a comma\-separated
list.  Space characters are not allowed.
Default is no restrictions.\&.

.TP
\f3\-h\fP\f3,\fP \f3\-\-help\fP
Displays a general help message.

.TP
\f3\-j \fP\f2job(.step)\fP \f3,\fP  \f3\-\-jobs\fP\f3=\fP\f2job(.step)\fP
Displays information about the specified job(.step) or list of job(.step)s.
.IP
The
\f2job(.step)\fP
parameter is a comma\-separated list of jobs.
Space characters are not permitted in this list.
NOTE: A step id of 'batch' will display the information about the
batch step.  The batch step information is only available after the
batch job is complete unlike regular steps which are available when
they start.
.IP
The default is to display information on all jobs.

.TP
\f3\-k\fP\f3,\fP \f3\-\-timelimit-min\fP
Only send data about jobs with this timelimit.  If used with
timelimit_max this will be the minimum timelimit of the range.
Default is no restriction.

.TP
\f3\-K\fP\f3,\fP \f3\-\-timelimit-max\fP
Ignored by itself, but if timelimit_min is set this will be the
maximum timelimit of the range.  Default is no restriction.

.TP
\f3\-l\fP\f3,\fP \f3\-\-long\fP
Equivalent to specifying:
.IP
.na
\-\-format=jobid,jobname,partition,maxvmsize,maxvmsizenode,maxvmsizetask,
avevmsize,maxrss,maxrssnode,maxrsstask,averss,maxpages,maxpagesnode,
maxpagestask,avepages,mincpu,mincpunode,mincputask,avecpu,ntasks,
alloccpus,elapsed,state,exitcode,maxdiskread,maxdiskreadnode,maxdiskreadtask,
avediskread,maxdiskwrite,maxdiskwritenode,maxdiskwritetask,avediskwrite,
allocgres,reqgres,avecpufreq,reqcpufreqmin,reqcpufreqmax,reqcpufreqgov
.ad

.TP
\f3\-L\fP\f3,\fP \f3\-\-allclusters\fP
Display jobs ran on all clusters. By default, only jobs ran on the
cluster from where \f3sacct\fP is called are displayed.

.TP
\f3\-M \fP\f2cluster_list\fP\f3, \-\-clusters=\fP\f2cluster_list\fP
Displays the statistics only for the jobs started on the clusters
specified by the \f2cluster_list\fP operand, which is a
comma\-separated list of clusters.  Space characters are not allowed
in the \f2cluster_list\fP. Use \-1 for all clusters.  The default is
current cluster you are executing the \f3sacct\fP command on\&.

.TP
\f3\-n\fP\f3,\fP \f3\-\-noheader\fP
No heading will be added to the output. The default action is to
display a header.
.IP

.TP
\f3\-N \fP\f2node_list\fP\f3, \-\-nodelist=\fP\f2node_list\fP
Display jobs that ran on any of these node(s).  \f2node_list\fP can be
a ranged string.
.IP

.TP
\f3\-\-name=\fP\f2jobname_list\fP
Display jobs that have any of these name(s).
.IP

.TP
\f3\-o\fP\f3,\fP \f3\-\-format\fP
Comma separated list of fields. (use "\-\-helpformat" for a list of
available fields).

NOTE: When using the format option for listing various fields you can put a
%NUMBER afterwards to specify how many characters should be printed.

e.g. format=name%30 will print 30 characters of field name right
justified.  A %\-30 will print 30 characters left justified.

When set, the SACCT_FORMAT environment variable will override the
default format.  For example:

SACCT_FORMAT="jobid,user,account,cluster"

.TP
\f3\-p\fP\f3,\fP \f3\-\-parsable\fP
output will be '|' delimited with a '|' at the end

.TP
\f3\-P\fP\f3,\fP \f3\-\-parsable2\fP
output will be '|' delimited without a '|' at the end

.TP
\f3\-q\fP\f3,\fP \f3\-\-qos\fP
Only send data about jobs using these qos.  Default is all.

.TP
\f3\-r\fP\f3,\fP \f3\-\-partition\fP

Comma separated list of partitions to select jobs and job steps
from. The default is all partitions.

.TP
\f3\-s \fP\f2state_list\fP \f3, \-\-state\fP\f3=\fP\f2state_list\fP
Selects jobs based on their state during the time period given.
Unless otherwise specified, the start and end time will be the
current time when the \f3\-\-state\fP option is specified and
only currently running jobs can be displayed.
A start and/or end time must be specified to view information about
jobs not currently running.
The following state designators are valid and multiple state names
may be specified using comma separators. Either the short or long form of
the state name may be used (e.g. \f3CA\fP or \f3CANCELLED\fP) and the
the the name is case insensitive (e.g. \f3ca\fP and \f3CA\fP both work).
.RS
.TP "20"
\fBBF  BOOT_FAIL\fR
Job terminated due to launch failure, typically due to a hardware failure
(e.g. unable to boot the node or block and the job can not be requeued).
.TP
\f3CA  CANCELLED\fP
Job was explicitly cancelled by the user or system administrator.
The job may or may not have been initiated.
.TP
\f3CD  COMPLETED\fP
Job has terminated all processes on all nodes.
.TP
\f3CF  CONFIGURING\fP
Job has been allocated resources, but are waiting for them to become ready for use
(e.g. booting).
.TP
\f3CG  COMPLETING\fP
Job is in the process of completing. Some processes on some nodes may still be active.
.TP
\f3F   FAILED\fP
Job terminated with non\-zero exit code or other failure condition.
.TP
\f3NF  NODE_FAIL\fP
Job terminated due to failure of one or more allocated nodes.
.TP
\f3PD  PENDING\fP
Job is awaiting resource allocation. Note for a job to be selected in this state
it must have "EligibleTime" in the requested time interval or different
from "Unknown". The "EligibleTime" is displayed by the "scontrol show job" command.
For example jobs submitted with the "\-\-hold" option will have "EligibleTime=Unknown"
as they are pending indefinitely.
.TP
\fBPR  PREEMPTED\fR
Job terminated due to preemption.
.TP
\f3R   RUNNING\fP
Job currently has an allocation.
.TP
\f3RS  RESIZING\fP
Job is about to change size.
.TP
\f3S   SUSPENDED\fP
Job has an allocation, but execution has been suspended.
.TP
\f3TO  TIMEOUT\fP
Job terminated upon reaching its time limit.
.RE
.IP
The \f2state_list\fP operand is a comma\-separated list of these state
designators.  Space characters are not allowed in the
\f2state_list\fP\c

NOTE: When specifying states and no start time is given the default
starttime is 'now'.
\&.

.TP
\f3\-S\fP\f3,\fP \f3\-\-starttime\fP
Select jobs in any state after the specified time. Default is 00:00:00 of the
current day, unless '\-s' is set then the default is 'now'.  If states
are given with the '\-s' option then only jobs in this state at this
time will be returned.

Valid time formats are...
.sp
HH:MM[:SS] [AM|PM]
.br
MMDD[YY] or MM/DD[/YY] or MM.DD[.YY]
.br
MM/DD[/YY]\-HH:MM[:SS]
.br
YYYY\-MM\-DD[THH:MM[:SS]]

.TP
\f3\-T\fP\f3,\fP \f3\-\-truncate\fP
Truncate time.  So if a job started before \-\-starttime the start time
would be truncated to \-\-starttime.  The same for end time and \-\-endtime.

.TP
\f3\-u \fP\f2uid_list\fP\f3, \-\-uid=\fP\f2uid_list\fP\f3, \-\-user=\fP\f2user_list\fP
Use this comma separated list of uids or user names to select jobs to
display.  By default, the running user's uid is used.

.TP
\f3\-\-usage\fP
Display a command usage summary.

.TP
\f3\-v\fP\f3,\fP \f3\-\-verbose\fP
Primarily for debugging purposes, report the state of various
variables during processing.

.TP
\f3\-V\fP\f3,\fP \f3\-\-version\fP
Print version.

.TP
\f3\-W \fP\f2wckey_list\fP\f3, \-\-wckeys=\fP\f2wckey_list\fP
Displays the statistics only for the jobs started on the wckeys
specified by the \f2wckey_list\fP operand, which is a comma\-separated
list of wckey names.  Space characters are not allowed in the
\f2wckey_list\fP. Default is all wckeys\&.

.TP
\f3\-x \fP\f2associd_list\fP\f3, -\-associations=\fP\f2assoc_list\fP
Displays the statistics only for the jobs running under the
association ids specified by the \f2assoc_list\fP operand, which is a
comma\-separated list of association ids.  Space characters are not
allowed in the \f2assoc_list\fP. Default is all associations\&.

.TP
\f3\-X\fP\f3,\fP \f3\-\-allocations\fP
Only show cumulative statistics for each job, not the intermediate steps.

.SS "Job Accounting Fields"
The following describes each job accounting field:
.RS
.TP "10"
\f3ALL\fP
Print all fields listed below.

.TP
\f3AllocCPUs\fP
Count of allocated CPUs. Equivalant to \f3NCPUS\fP.

.TP
\f3AllocGRES\fP
Names and counts of generic resources allocated.

.TP
\f3Account\fP
Account the job ran under.

.TP
\f3AssocID\fP
Reference to the association of user, account and cluster.

.TP
\f3AveCPU\fP
Average (system + user) CPU time of all tasks in job.

.TP
\f3AveCPUFreq\fP
Average weighted CPU frequency of all tasks in job, in kHz.

.TP
\f3AveDiskRead\fP
Average number of bytes read by all tasks in job.

.TP
\f3AveDiskWrite\fP
Average number of bytes written by all tasks in job.

.TP
\f3AvePages\fP
Average number of page faults of all tasks in job.

.TP
\f3AveRSS\fP
Average resident set size of all tasks in job.

.TP
\f3AveVMSize\fP
Average Virtual Memory size of all tasks in job.

.TP
\f3BlockID\fP
Block ID, applicable to BlueGene computers only.

.TP
\f3Cluster\fP
Cluster name.

.TP
\f3Comment\fP
The job's comment string when the AccountingStoreJobComment parameter
in the slurm.conf file is set (or defaults) to YES.  The Comment
string can be modified by invoking \f3sacctmgr modify job\fP or the
specialized \f3sjobexitmod\fP command.

.TP
\f3ConsumedEnergy\fP
Total energy consumed by all tasks in job, in joules.
Note: Only in case of exclusive job allocation this value
reflects the jobs' real energy consumption.

.TP
\f3CPUTime\fP
Formatted (Elapsed time * CPU) count used by a job or step.

.TP
\f3CPUTimeRAW\fP
Unlike above non formatted (Elapsed time * CPU) count for a job or step.
Units are cpu-seconds.

.TP
\f3DerivedExitCode\fP
The highest exit code returned by the job's job steps (srun
invocations).  Following the colon is the signal that caused the
process to terminate if it was terminated by a signal.  The
DerivedExitCode can be modified by invoking \f3sacctmgr modify job\fP
or the specialized \f3sjobexitmod\fP command.

.TP
\f3Elapsed\fP
The jobs elapsed time.
.IP
The format of this fields output is as follows:
.RS
.PD "0"
.HP
\f2[DD\-[hh:]]mm:ss\fP
.PD
.RE
.IP
as defined by the following:
.RS
.TP "10"
\f2DD\fP
days
.TP
\f2hh\fP
hours
.TP
\f2mm\fP
minutes
.TP
\f2ss\fP
seconds
.RE

.TP
\f3Eligible\fP
When the job became eligible to run.

.TP
\f3End\fP
Termination time of the job. Format output is, YYYY\-MM\-DDTHH:MM:SS, unless
changed through the SLURM_TIME_FORMAT environment variable.

.TP
\f3ExitCode\fP
The exit code returned by the job script or salloc, typically as set
by the exit() function.  Following the colon is the signal that caused
the process to terminate if it was terminated by a signal.

.TP
\f3GID\fP
The group identifier of the user who ran the job.

.TP
\f3Group\fP
The group name of the user who ran the job.

.TP
\f3JobID\fP
The number of the job or job step.
It is in the form:
\f2job.jobstep\fP\c
\&.

.TP
\f3JobIDRaw\fP
In case of job array print the jobId instead of the ArrayJobId.
For non job arrays the output is the jobId in the format \f2job.jobstep\fP\c
\&.

.TP
\f3JobName\fP
The name of the job or job step. The \f3slurm_accounting.log\fP file
is a space delimited file. Because of this if a space is used in the
jobname an underscore is substituted for the space before the record
is written to the accounting file. So when the jobname is displayed
by \f3sacct\fP the jobname that had a space in it will now have an underscore
in place of the space.

.TP
\f3Layout\fP
What the layout of a step was when it was running.  This can be used
to give you an idea of which node ran which rank in your job.

.TP
\f3MaxDiskRead\fP
Maximum number of bytes read by all tasks in job.

.TP
\f3MaxDiskReadNode\fP
The node on which the maxdiskread occurred.

.TP
\f3MaxDiskReadTask\fP
The task ID where the maxdiskread occurred.

.TP
\f3MaxDiskWrite\fP
Maximum number of bytes written by all tasks in job.

.TP
\f3MaxDiskWriteNode\fP
The node on which the maxdiskwrite occurred.

.TP
\f3MaxDiskWriteTask\fP
The task ID where the maxdiskwrite occurred.

.TP
\f3MaxPages\fP
Maximum number of page faults of all tasks in job.

.TP
\f3MaxPagesNode\fP
The node on which the maxpages occurred.

.TP
\f3MaxPagesTask\fP
The task ID where the maxpages occurred.

.TP
\f3MaxRSS\fP
Maximum resident set size of all tasks in job.

.TP
\f3MaxRSSNode\fP
The node on which the maxrss occurred.

.TP
\f3MaxRSSTask\fP
The task ID where the maxrss occurred.

.TP
\f3MaxVMSize\fP
Maximum Virtual Memory size of all tasks in job.

.TP
\f3MaxVMSizeNode\fP
The node on which the maxvmsize occurred.

.TP
\f3MaxVMSizeTask\fP
The task ID where the maxvmsize occurred.

.TP
\f3MinCPU\fP
Minimum (system + user) CPU time of all tasks in job.

.TP
\f3MinCPUNode\fP
The node on which the mincpu occurred.

.TP
\f3MinCPUTask\fP
The task ID where the mincpu occurred.

.TP
\f3NCPUS\fP
Count of allocated CPUs. Equivalant to \f3AllocCPUS\fP

Total number of CPUs allocated to the job.

.TP
\f3NodeList\fP
List of nodes in job/step.

.TP
\f3NNodes\fP
Number of nodes in a job or step.

.TP
\f3NTasks\fP
Total number of tasks in a job or step.

.TP
\f3Priority\fP
Slurm priority.

.TP
\f3Partition\fP
Identifies the partition on which the job ran.

.TP
\f3QOS\fP
Name of Quality of Service.

.TP
\f3QOSRAW\fP
Id of Quality of Service.

.TP
\f3ReqCPUFreq\fP
Requested CPU frequency for the step, in kHz.
Note: This value applies only to a job step. No value is reported for the job.

.TP
\f3ReqCPUS\fP
Required CPUs.

.TP
\f3ReqGRES\fP
Names and counts of generic resources requested.

.TP
\f3ReqMem\fP
Minimum required memory for the job, in MB. A 'c' at the end of
number represents Memory Per CPU, a 'n' represents Memory Per Node.
Note: This value is only from the job allocation, not the step.

.TP
\f3Reservation\fP
Reservation Name.

.TP
\f3ReservationId\fP
Reservation Id.

.TP
\f3Reserved\fP
How much wall clock time was used as reserved time for this job.  This is
derived from how long a job was waiting from eligible time to when it
actually started.

.TP
\f3ResvCPU\fP
Formatted time for how long (cpu secs) a job was reserved for.

.TP
\f3ResvCPURAW\fP
Reserved CPUs in second format, not formatted.

.TP
\f3Start\fP
Initiation time of the job in the same format as \f3End\fP.

.TP
\f3State\fP
Displays the job status, or state.

Output can be RUNNING, RESIZING, SUSPENDED, COMPLETED, CANCELLED, FAILED,
TIMEOUT, PREEMPTED, BOOT_FAIL or NODE_FAIL.
If more information is available on the job state
than will fit into the current field width (for example, the uid that CANCELLED
a job) the state will be followed by a "+".  You can increase the size of
the displayed state using the "%NUMBER" format modifier described earlier.

.TP
\f3Submit\fP
The  time and date stamp (in Universal Time Coordinated, UTC) the job
was submitted.  The format of the output is identical to that of the \f3End\fP
field.

NOTE: If a job is requeued, the submit time is reset.  To obtain the
original submit time it is necessary to use the \-D or \-\-duplicate option
to display all duplicate entries for a job.

.TP
\f3Suspended\fP
How long the job was suspended for.

.TP
\f3SystemCPU\fP
The amount of system CPU time used by the job or job step.  The format
of the output is identical to that of the \f3Elapsed\fP field.

NOTE: SystemCPU provides a measure of the task's parent process and
does not include CPU time of child processes.

.TP
\f3Timelimit\fP
What the timelimit was/is for the job.

.TP
\f3TotalCPU\fP
The sum of the SystemCPU and UserCPU time used by the job or job step.
The total CPU time of the job may exceed the job's elapsed time for
jobs that include multiple job steps.  The format of the output is
identical to that of the \f3Elapsed\fP field.

NOTE: TotalCPU provides a measure of the task's parent process and
does not include CPU time of child processes.

.TP
\f3UID\fP
The user identifier of the user who ran the job.

.TP
\f3User\fP
The user name of the user who ran the job.

.TP
\f3UserCPU\fP
The amount of user CPU time used by the job or job step.  The format
of the output is identical to that of the \f3Elapsed\fP field.

NOTE: UserCPU provides a measure of the task's parent process and does
not include CPU time of child processes.

.TP
\f3WCKey\fP
Workload  Characterization  Key.   Arbitrary  string for grouping orthogonal accounts together.

.TP
\f3WCKeyID\fP
Reference to the wckey.

.SH "ENVIRONMENT VARIABLES"
.PP
Some \fBsacct\fR options may
be set via environment variables. These environment variables,
along with their corresponding options, are listed below. (Note:
Commandline options will always override these settings.)
.TP
\fBSLURM_TIME_FORMAT\fR
Specify the format used to report time stamps. A value of \fIstandard\fR, the
default value, generates output in the form "year\-month\-dateThour:minute:second".
A value of \fIrelative\fR returns only "hour:minute:second" if the current day.
For other dates in the current year it prints the "hour:minute" preceded by
"Tomorr" (tomorrow), "Ystday" (yesterday), the name of the day for the coming
week (e.g. "Mon", "Tue", etc.), otherwise the date (e.g. "25 Apr").
For other years it returns a date month and year without a time (e.g.
"6 Jun 2012"). All of the time stamps use a 24 hour format.

A valid strftime() format can also be specified. For example, a value of
"%a %T" will report the day of the week and a time stamp (e.g. "Mon 12:34:56").

.SH "EXAMPLES"
This example illustrates the default invocation of the \f3sacct\fP
command:
.RS
.PP
.nf
.ft 3
# sacct
Jobid      Jobname    Partition    Account AllocCPUS State     ExitCode
\-\-\-\-\-\-\-\-\-\- \-\-\-\-\-\-\-\-\-\- \-\-\-\-\-\-\-\-\-\- \-\-\-\-\-\-\-\-\-\- \-\-\-\-\-\-\-\-\-\- \-\-\-\-\-\-\-\-\-\- \-\-\-\-\-\-\-\-
2          script01   srun       acct1               1 RUNNING           0
3          script02   srun       acct1               1 RUNNING           0
4          endscript  srun       acct1               1 RUNNING           0
4.0                   srun       acct1               1 COMPLETED         0

.ft 1
.fi
.RE
.PP
This example shows the same job accounting information with the
\f3brief\fP option.
.RS
.PP
.nf
.ft 3
# sacct \-\-brief
     Jobid     State  ExitCode
\-\-\-\-\-\-\-\-\-\- \-\-\-\-\-\-\-\-\-\- \-\-\-\-\-\-\-\-
2          RUNNING           0
3          RUNNING           0
4          RUNNING           0
4.0        COMPLETED         0
.ft 1
.fi
.RE
.PP
.RS
.PP
.nf
.ft 3
# sacct \-\-allocations
Jobid      Jobname    Partition Account    AllocCPUS  State     ExitCode
\-\-\-\-\-\-\-\-\-\- \-\-\-\-\-\-\-\-\-\- \-\-\-\-\-\-\-\-\-\- \-\-\-\-\-\-\-\-\-\- \-\-\-\-\-\-\- \-\-\-\-\-\-\-\-\-\- \-\-\-\-\-\-\-\-
3          sja_init   andy       acct1            1 COMPLETED         0
4          sjaload    andy       acct1            2 COMPLETED         0
5          sja_scr1   andy       acct1            1 COMPLETED         0
6          sja_scr2   andy       acct1           18 COMPLETED         2
7          sja_scr3   andy       acct1           18 COMPLETED         0
8          sja_scr5   andy       acct1            2 COMPLETED         0
9          sja_scr7   andy       acct1           90 COMPLETED         1
10         endscript  andy       acct1          186 COMPLETED         0

.ft 1
.fi
.RE
.PP
This example demonstrates the ability to customize the output of the
\f3sacct\fP command.  The fields are displayed in the order designated
on the command line.
.RS
.PP
.nf
.ft 3
# sacct \-\-format=jobid,elapsed,ncpus,ntasks,state
     Jobid    Elapsed      Ncpus   Ntasks     State
\-\-\-\-\-\-\-\-\-\- \-\-\-\-\-\-\-\-\-\- \-\-\-\-\-\-\-\-\-\- \-\-\-\-\-\-\-\- \-\-\-\-\-\-\-\-\-\-
3            00:01:30          2        1 COMPLETED
3.0          00:01:30          2        1 COMPLETED
4            00:00:00          2        2 COMPLETED
4.0          00:00:01          2        2 COMPLETED
5            00:01:23          2        1 COMPLETED
5.0          00:01:31          2        1 COMPLETED

.ft 1
.fi
.RE
.PP
This example demonstrates the use of the \-T (\-\-truncate) option when
used with \-S (\-\-starttime) and \-E (\-\-endtime). When the \-T option is
used, the start time of the job will be the specified
\-S value if the job was started before the specified time, otherwise
the time will be the job's start time. The end time will be the specified \-E
option if the job ends after the specified time, otherwise it will be
the jobs end time.

NOTE: If no \-s (\-\-state) option is given sacct will
display jobs that ran durning the specified time, otherwise it returns
jobs that were in the state requested durning that period of time.

Without \-T (normal operation) sacct output would be like this.
.RS
.PP
.nf
.ft 3
# sacct \-S2014\-07\-03\-11:40 \-E2014\-07\-03\-12:00 \-X \-ojobid,start,end,state
    JobID                 Start                  End        State
\-\-\-\-\-\-\-\-\- \-\-\-\-\-\-\-\-\-\-\-\-\-\-\-\-\-\-\-\-\- \-\-\-\-\-\-\-\-\-\-\-\-\-\-\-\-\-\-\-\- \-\-\-\-\-\-\-\-\-\-\-\-
2         2014\-07\-03T11:33:16   2014\-07\-03T11:59:01   COMPLETED
3         2014\-07\-03T11:35:21   Unknown               RUNNING
4         2014\-07\-03T11:35:21   2014\-07\-03T11:45:21   COMPLETED
5         2014\-07\-03T11:41:01   Unknown               RUNNING
.ft 1
.fi
.RE
.PP
By adding the \-T option the job's start and end times are truncated
to reflect only the time requested.  If a job started after the start
time requested or finished before the end time requested those times
are not altered.  The \-T option
is useful when determining exact run times durning any given period.
.RS
.PP
.nf
.ft 3
# sacct \-T \-S2014\-07\-03\-11:40 \-E2014\-07\-03\-12:00 \-X \-ojobid,jobname,user,start,end,state
    JobID                 Start                  End        State
\-\-\-\-\-\-\-\-\- \-\-\-\-\-\-\-\-\-\-\-\-\-\-\-\-\-\-\-\-\- \-\-\-\-\-\-\-\-\-\-\-\-\-\-\-\-\-\-\-\- \-\-\-\-\-\-\-\-\-\-\-\-
2         2014\-07\-03T11:40:00   2014\-07\-03T11:59:01   COMPLETED
3         2014\-07\-03T11:40:00   2014\-07\-03T12:00:00   RUNNING
4         2014\-07\-03T11:40:00   2014\-07\-03T11:45:21   COMPLETED
5         2014\-07\-03T11:41:01   2014\-07\-03T12:00:00   RUNNING


.ft 1
.fi
.RE
.SH "COPYING"
Copyright (C) 2005\-2007 Copyright Hewlett\-Packard Development Company L.P.
.br
Copyright (C) 2008\-2010 Lawrence Livermore National Security.
Produced at Lawrence Livermore National Laboratory (cf, DISCLAIMER).
.br
Copyright (C) 2010\-2014 SchedMD LLC.
.LP
This file is part of SLURM, a resource management program.
For details, see <http://slurm.schedmd.com/>.
.LP
SLURM is free software; you can redistribute it and/or modify it under
the terms of the GNU General Public License as published by the Free
Software Foundation; either version 2 of the License, or (at your option)
any later version.
.LP
SLURM is distributed in the hope that it will be useful, but WITHOUT ANY
WARRANTY; without even the implied warranty of MERCHANTABILITY or FITNESS
FOR A PARTICULAR PURPOSE.  See the GNU General Public License for more
details.
.SH "FILES"
.TP "10"
\f3/etc/slurm.conf\fP
Entries to this file enable job accounting and
designate the job accounting log file that collects system job accounting.
.TP
\f3/var/log/slurm_accounting.log\fP
The default job accounting log file.
By default, this file is set to read and write permission for root only.
.SH "SEE ALSO"
\fBsstat\fR(1), \fBps\fR (1), \fBsrun\fR(1), \fBsqueue\fR(1),
\fBgetrusage\fR (2), \fBtime\fR (2)<|MERGE_RESOLUTION|>--- conflicted
+++ resolved
@@ -126,46 +126,25 @@
 .ft 3
 Fields available:
 
-<<<<<<< HEAD
-AllocCPUS       Account        AssocID          AveCPU
-AveCPUFreq      AveDiskRead    AveDiskWrite     AvePages
-AveRSS          AveVMSize      BlockID          Cluster
-Comment         ConsumedEnergy CPUTime          CPUTimeRAW
-DerivedExitCode Elapsed        Eligible         End
-ExitCode        GID            Group            JobID
-JobName         Layout         MaxDiskRead      MaxDiskReadNode
-MaxDiskReadTask MaxDiskWrite   MaxDiskWriteNode MaxDiskWriteTask
-MaxPages        MaxPagesNode   MaxPagesTask     MaxRSS
-MaxRSSNode      MaxRSSTask     MaxVMSize        MaxVMSizeNode
-MaxVMSizeTask   MinCPU         MinCPUNode       MinCPUTask
-NCPUS           NNodes         NodeList         NTasks
-Priority        Partition      QOSRAW           ReqCPUFreqMin
-ReqCPUFreqMax   ReqCPUFreqGov  ReqCPUs          ReqMem
-Reservation     ReservationId  Reserved         ResvCPU
-ResvCPURAW      Start          State            Submit
-Suspended       SystemCPU      Timelimit        TotalCPU
-UID             User           UserCPU          WCKey
-WCKeyID
-=======
-AllocCPUS        Account         AssocID      AveCPU
-AveCPUFreq       AveDiskRead     AveDiskWrite AvePages
-AveRSS           AveVMSize       BlockID      Cluster
-Comment          ConsumedEnergy  CPUTime      CPUTimeRAW
-DerivedExitCode  Elapsed         Eligible     End
-ExitCode         GID             Group        JobID
-JobIDRaw         JobName         Layout       MaxDiskRead
-MaxDiskReadNode  MaxDiskReadTask MaxDiskWrite MaxDiskWriteNode
-MaxDiskWriteTask MaxPages        MaxPagesNode MaxPagesTask
-MaxRSS           MaxRSSNode      MaxRSSTask   MaxVMSize
-MaxVMSizeNode    MaxVMSizeTask   MinCPU       MinCPUNode
-MinCPUTask       NCPUS           NNodes       NodeList
-NTasks           Priority        Partition    QOSRAW
-ReqCPUFreq       ReqCPUs         ReqMem       Reservation
-ReservationId    Reserved        ResvCPU      ResvCPURAW
-Start            State           Submit       Suspended
-SystemCPU        Timelimit       TotalCPU     UID
-User             UserCPU         WCKey        WCKeyID
->>>>>>> 2f477b42
+AllocCPUS        Account         AssocID        AveCPU
+AveCPUFreq       AveDiskRead     AveDiskWrite   AvePages
+AveRSS           AveVMSize       BlockID        Cluster
+Comment          ConsumedEnergy  CPUTime        CPUTimeRAW
+DerivedExitCode  Elapsed         Eligible       End
+ExitCode         GID             Group          JobID
+JobIDRaw         JobName         Layout         MaxDiskRead
+MaxDiskReadNode  MaxDiskReadTask MaxDiskWrite   MaxDiskWriteNode
+MaxDiskWriteTask MaxPages        MaxPagesNode   MaxPagesTask
+MaxRSS           MaxRSSNode      MaxRSSTask     MaxVMSize
+MaxVMSizeNode    MaxVMSizeTask   MinCPU         MinCPUNode
+MinCPUTask       NCPUS           NNodes         NodeList
+NTasks           Priority        Partition      QOSRAW
+ReqCPUFreqMin    ReqCPUFreqMax   ReqCPUFreqGov  ReqCPUs
+ReqMem           Reservation     ReservationId  Reserved
+ResvCPU          ResvCPURAW      Start          State
+Submit           Suspended       SystemCPU      Timelimit
+TotalCPU         UID             User           UserCPU
+WCKey            WCKeyID
 
 .ft 1
 .fi
