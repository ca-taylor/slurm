.TH SCONTROL "1" "March 2010" "scontrol 2.2" "Slurm components"

.SH "NAME"
scontrol \- Used view and modify Slurm configuration and state.

.SH "SYNOPSIS"
\fBscontrol\fR [\fIOPTIONS\fR...] [\fICOMMAND\fR...]

.SH "DESCRIPTION"
\fBscontrol\fR is used to view or modify Slurm configuration including: job,
job step, node, partition, reservation, and overall system configuration. Most
of the commands can only be executed by user root. If an attempt to view or modify
configuration information is made by an unauthorized user, an error message
will be printed and the requested action will not occur. If no command is
entered on the execute line, \fBscontrol\fR will operate in an interactive
mode and prompt for input. It will continue prompting for input and executing
commands until explicitly terminated. If a command is entered on the execute
line, \fBscontrol\fR will execute that command and terminate. All commands
and options are case\-insensitive, although node names, partition names, and
reservation names are case\-sensitive (node names "LX" and "lx" are distinct).
All commands and options can be abbreviated to the extent that the
specification is unique.

.SH "OPTIONS"
.TP
\fB\-a\fR, \fB\-\-all\fR
When the \fIshow\fR command is used, then display all partitions, their jobs
and jobs steps. This causes information to be displayed about partitions
that are configured as hidden and partitions that are unavailable to user's
group.
.TP
\fB\-d\fR, \fB\-\-detail\fR
Causes the \fBshow\fR command to provide additional details where available.
.TP
\fB\-h\fR, \fB\-\-help\fR
Print a help message describing the usage of scontrol.
.TP
\fB\-\-hide\fR
Do not display information about hidden partitions, their jobs and job steps.
By default, neither partitions that are configured as hidden nor those partitions
unavailable to user's group will be displayed (i.e. this is the default behavior).
.TP
\fB\-o\fR, \fB\-\-oneliner\fR
Print information one line per record.
.TP
\fB\-Q\fR, \fB\-\-quiet\fR
Print no warning or informational messages, only fatal error messages.
.TP
\fB\-v\fR, \fB\-\-verbose\fR
Print detailed event logging. Multiple \fB\-v\fR's will further increase
the verbosity of logging. By default only errors will be displayed.

.TP
\fB\-V\fR , \fB\-\-version\fR
Print version information and exit.
.TP
\fBCOMMANDS\fR

.TP
\fBall\fP
Show all partitions, their jobs and jobs steps. This causes information to be
displayed about partitions that are configured as hidden and partitions that
are unavailable to user's group.

.TP
\fBabort\fP
Instruct the Slurm controller to terminate immediately and generate a core file.
See "man slurmctld" for information about where the core file will be written.

.TP
\fBcheckpoint\fP \fICKPT_OP\fP \fIID\fP
Perform a checkpoint activity on the job step(s) with the specified identification.
\fIID\fP can be used to identify a specific job (e.g. "<job_id>",
which applies to all of its existing steps)
or a specific job step (e.g. "<job_id>.<step_id>").
Acceptable values for \fICKPT_OP\fP include:
.RS
.TP
\fIdisable\fP (disable future checkpoints)
.TP
\fIenable\fP (enable future checkpoints)
.TP
\fIable\fP (test if presently not disabled, report start time if checkpoint in progress)
.TP
\fIcreate\fP (create a checkpoint and continue the job step)
.TP
\fIvacate\fP (create a checkpoint and terminate the job step)
.TP
\fIerror\fP (report the result for the last checkpoint request, error code and message)
.TP
\fIrestart\fP (restart execution of the previously checkpointed job steps)
.TP
Acceptable values for \fICKPT_OP\fP include:
.TP
\fIMaxWait=<seconds>\fP maximum time for checkpoint to be written.
Default value is 10 seconds.
Valid with \fIcreate\fP and \fIvacate\fP options only.
.TP
\fIImageDir=<directory_name>\fP Location of checkpoint file.
Valid with \fIcreate\fP, \fIvacate\fP and \fIrestart\fP options only.
This value takes precedent over any \-\-checkpoint\-dir value specified
at job submission time.
.TP
\fIStickToNodes\fP If set, resume job on the same nodes are previously used.
Valid with the \fIrestart\fP option only.
.RE

.TP
\fBcreate\fP \fISPECIFICATION\fP
Create a new partition or reservation.  See the full list of parameters
below.  Include the tag "res" to create a reservation without specifying
a reservation name.

.TP
\fBcompleting\fP
Display all jobs in a COMPLETING state along with associated nodes in either a
COMPLETING or DOWN state.

.TP
\fBdelete\fP \fISPECIFICATION\fP
Delete the entry with the specified \fISPECIFICATION\fP.
The two \fISPECIFICATION\fP choices are \fIPartitionName=<name>\fP and
\fIReservation=<name>\fP.  On Dynamically laid out Bluegene systems
\fIBlockName=<name>\fP also works.

.TP
\fBdetail\fP
Causes the \fIshow\fP command to provide additional details where available,
namely the specific CPUs and NUMA memory allocated on each node.
Note that on computers with hyperthreading enabled and SLURM configured to
allocate cores, each listed CPU represents one physical core.
Each hyperthread on that core can be allocated a separate task, so a job's
CPU count and task count may differ.
See the \fB\-\-cpu_bind\fR and \fB\-\-mem_bind\fR option descriptions in
srun man pages for more information.
The \fBdetail\fP option is currently only supported for the \fIshow job\fP
command.

.TP
\fBexit\fP
Terminate the execution of scontrol.
This is an independent command with no options meant for use in interactive mode.

.TP
\fBhelp\fP
Display a description of scontrol options and commands.

.TP
\fBhide\fP
Do not display partition, job or jobs step information for partitions that are
configured as hidden or partitions that are unavailable to the user's group.
This is the default behavior.

.TP
\fBnotify\fP \fIjob_id\fP \fImessage\fP
Send a message to standard error of the salloc or srun command or batch job 
associated with the specified \fIjob_id\fP.

.TP
\fBoneliner\fP
Print information one line per record.

.TP
\fBpidinfo\fP \fIproc_id\fP
Print the Slurm job id and scheduled termination time corresponding to the
supplied process id, \fIproc_id\fP, on the current node.  This will work only
with processes on node on which scontrol is run, and only for those processes
spawned by SLURM and their descendants.

.TP
\fBlistpids\fP [\fIjob_id\fP[.\fIstep_id\fP]] [\fINodeName\fP]
Print a listing of the process IDs in a job step (if JOBID.STEPID is provided),
or all of the job steps in a job (if \fIjob_id\fP is provided), or all of the job
steps in all of the jobs on the local node (if \fIjob_id\fP is not provided
or \fIjob_id\fP is "*").  This will work only with processes on the node on
which scontrol is run, and only for those processes spawned by SLURM and
their descendants. Note that some SLURM configurations
(\fIProctrackType\fP value of \fIpgid\fP or \fIaix\fP)
are unable to identify all processes associated with a job or job step.

Note that the NodeName option is only really useful when you have multiple
slurmd daemons running on the same host machine.  Multiple slurmd daemons on
one host are, in general, only used by SLURM developers.

.TP
\fBping\fP
Ping the primary and secondary slurmctld daemon and report if
they are responding.

.TP
\fBquiet\fP
Print no warning or informational messages, only fatal error messages.

.TP
\fBquit\fP
Terminate the execution of scontrol.

.TP
\fBreconfigure\fP
Instruct all Slurm daemons to re\-read the configuration file.
This command does not restart the daemons.
This mechanism would be used to modify configuration parameters (Epilog,
Prolog, SlurmctldLogFile, SlurmdLogFile, etc.) register the physical
addition or removal of nodes from the cluster or recognize the change
of a node's configuration, such as the addition of memory or processors.
The Slurm controller (slurmctld) forwards the request all other daemons
(slurmd daemon on each compute node). Running jobs continue execution.
Most configuration parameters can be changed by just running this command,
however, SLURM daemons should be shutdown and restarted if any of these
parameters are to be changed: AuthType, BackupAddr, BackupController,
ControlAddr, ControlMach, PluginDir, StateSaveLocation, SlurmctldPort
or SlurmdPort.

.TP
\fBresume\fP \fIjob_id\fP
Resume a previously suspended job.

.TP
\fBrequeue\fP \fIjob_id\fP
Requeue a running or pending SLURM batch job.

.TP
\fBschedloglevel\fP \fILEVEL\fP
Enable or disable scheduler logging.
\fILEVEL\fP may be "0", "1", "disable" or "enable". "0" has the same 
effect as "disable". "1" has the same effect as "enable".
This value is temporary and will be overwritten when the slurmctld 
daemon reads the slurm.conf configuration file (e.g. when the daemon 
is restarted or \fBscontrol reconfigure\fR is executed) if the
SlurmSchedLogLevel parameter is present.

.TP
\fBsetdebug\fP \fILEVEL\fP
Change the debug level of the slurmctld daemon.
\fILEVEL\fP may be an integer value between zero and nine (using the
same values as \fISlurmctldDebug\fP in the \fIslurm.conf\fP file) or
the name of the most detailed message type to be printed:
"quiet", "fatal", "error", "info", "verbose", "debug", "debug2", "debug3",
"debug4", or "debug5".
This value is temporary and will be overwritten whenever the slurmctld
daemon reads the slurm.conf configuration file (e.g. when the daemon
is restarted or \fBscontrol reconfigure\fR is executed).

.TP
\fBshow\fP \fIENTITY\fP \fIID\fP
Display the state of the specified entity with the specified identification.
\fIENTITY\fP may be \fIconfig\fP, \fIdaemons\fP, \fIjob\fP, \fInode\fP,
\fIpartition\fP, \fIreservation\fP, \fIslurmd\fP, \fIstep\fP, \fItopology\fP,
\fIhostlist\fP or \fIhostnames\fP
(also \fIblock\fP or \fIsubbp\fP on BlueGene systems).
\fIID\fP can be used to identify a specific element of the identified
entity: the configuration parameter name, job ID, node name, partition name,
reservation name, or job step ID for \fIconfig\fP, \fIjob\fP, \fInode\fP,
\fIpartition\fP, or \fIstep\fP respectively.
For an \fIENTITY\fP of \fItopology\fP, the \fIID\fP may be a node or switch name.
If one node name is specified, all switches connected to that node (and
their parent switches) will be shown.
If more than one node name is specified, only switches that connect to all
named nodes will be shown.
\fIhostnames\fP takes an optional hostlist expression as input and
writes a list of individual host names to standard output (one per
line). If no hostlist expression is supplied, the contents of the
SLURM_NODELIST environment variable is used. For example "tux[1\-3]"
is mapped to "tux1","tux2" and "tux3" (one hostname per line).
\fIhostlist\fP takes a list of host names and prints the hostlist
expression for them (the inverse of \fIhostnames\fP).
\fIhostlist\fP can also take the absolute pathname of a file
(beginning with the character '/') containing a list of hostnames.
Multiple node names may be specified using simple node range expressions
(e.g. "lx[10\-20]"). All other \fIID\fP values must identify a single
element. The job step ID is of the form "job_id.step_id", (e.g. "1234.1").
\fIslurmd\fP reports the current status of the slurmd daemon executing
on the same node from which the scontrol command is executed (the
local host). It can be useful to diagnose problems.
By default, all elements of the entity type specified are printed.

.TP
\fBshutdown\fP \fIOPTION\fP
Instruct Slurm daemons to save current state and terminate.
By default, the Slurm controller (slurmctld) forwards the request all
other daemons (slurmd daemon on each compute node).
An \fIOPTION\fP of \fIslurmctld\fP or \fIcontroller\fP results in
only the slurmctld daemon being shutdown and the slurmd daemons
remaining active.

.TP
\fBsuspend\fP \fIjob_id\fP
Suspend a running job.
Use the \fIresume\fP command to resume its execution.
User processes must stop on receipt of SIGSTOP signal and resume
upon receipt of SIGCONT for this operation to be effective.
Not all architectures and configurations support job suspension.

.TP
\fBtakeover\fP
Instruct SLURM's backup controller (slurmctld) to take over system control.
SLURM's backup controller requests control from the primary and waits for
its termination. After that, it switches from backup mode to controller
mode. If primary controller can not be contacted, it directly switches to
controller mode. This can be used to speed up the SLURM controller
fail\-over mechanism when the primary node is down.
This can be used to minimize disruption if the computer executing the
primary SLURM controller is scheduled down.
(Note: SLURM's primary controller will take the control back at startup.)

.TP
\fBupdate\fP \fISPECIFICATION\fP
Update job, step, node, partition, or reservation configuration per the 
supplied specification. \fISPECIFICATION\fP is in the same format as the Slurm
configuration file and the output of the \fIshow\fP command described above. It
may be desirable to execute the \fIshow\fP command (described above) on the
specific entity you which to update, then use cut\-and\-paste tools to enter
updated configuration values to the \fIupdate\fP. Note that while most
configuration values can be changed using this command, not all can be changed
using this mechanism. In particular, the hardware configuration of a node or
the physical addition or removal of nodes from the cluster may only be
accomplished through editing the Slurm configuration file and executing the \fIreconfigure\fP command (described above).

.TP
\fBverbose\fP
Print detailed event logging.
This includes time\-stamps on data structures, record counts, etc.

.TP
\fBversion\fP
Display the version number of scontrol being executed.

.TP
\fB!!\fP
Repeat the last command executed.

.TP
\fBSPECIFICATIONS FOR UPDATE COMMAND, JOBS\fR
.TP
\fIAccount\fP=<account>
Account name to be changed for this job's resource use.
Value may be cleared with blank data value, "Account=".
.TP
\fIConn\-Type\fP=<type>
Reset the node connection type.
Possible values on Blue Gene are "MESH", "TORUS" and "NAV"
(mesh else torus).
.TP
\fIContiguous\fP=<yes|no>
Set the job's requirement for contiguous (consecutive) nodes to be allocated.
Possible values are "YES" and "NO".
.TP
\fIDependency\fP=<dependency_list>
Defer job's initiation until specified job dependency specification 
is satisfied.
Cancel dependency with an empty dependency_list (e.g. "Dependency=").
<\fIdependency_list\fR> is of the form
<\fItype:job_id[:job_id][,type:job_id[:job_id]]\fR>.
Many jobs can share the same dependency and these jobs may even belong to
different  users. 
.PD
.RS
.TP
\fBafter:job_id[:jobid...]\fR
This job can begin execution after the specified jobs have begun
execution.
.TP
\fBafterany:job_id[:jobid...]\fR
This job can begin execution after the specified jobs have terminated.
.TP
\fBafternotok:job_id[:jobid...]\fR
This job can begin execution after the specified jobs have terminated
in some failed state (non-zero exit code, node failure, timed out, etc).
.TP
\fBafterok:job_id[:jobid...]\fR
This job can begin execution after the specified jobs have successfully
executed (ran to completion with non-zero exit code).
.TP
\fBsingleton\fR
This job can begin execution after any previously launched jobs
sharing the same job name and user have terminated.
.RE
.TP
\fIEligibleTime\fP=<time_spec>
See \fIStartTime\fP.
.TP
\fIExcNodeList\fP=<nodes>
Set the job's list of excluded node. Multiple node names may be
specified using simple node range expressions (e.g. "lx[10\-20]").
Value may be cleared with blank data value, "ExcNodeList=".
.TP
\fIExitCode\fP=<exit>:<sig>
Exit status reported for the job by the wait() function.
The first number is the exit code, typically as set by the exit() function.
The second number of the signal that caused the process to terminate if
it was terminated by a signal.
.TP
\fIFeatures\fP=<features>
Set the job's required node features. Multiple values
may be comma separated if all features are required (AND operation) or
separated by "|" if any of the specified features are required (OR operation).
Value may be cleared with blank data value, "Features=".
.TP
\fIGeometry\fP=<geo>
Reset the required job geometry.
On Blue Gene the value should be three digits separated by
"x" or ",". The digits represent the allocation size in
X, Y and Z dimensions (e.g. "2x3x4").
.TP
\fIJobId\fP=<id>
Identify the job to be updated. This specification is required.
.TP
\fILicenses\fP=<name>
Specification of licenses (or other resources available on all nodes
of the cluster) as described in salloc/sbatch/srun man pages.
.TP
\fIMinCPUsNode\fP=<count>
Set the job's minimum number of CPUs per node to the specified value.
.TP
\fIMinMemoryCPU\fP=<megabytes>
Set the job's minimum real memory required per allocated CPU to the specified
value.
Either \fIMinMemoryCPU\fP or \fIMinMemoryNode\fP may be set, but not both.
.TP
\fIMinMemoryNode\fP=<megabytes>
Set the job's minimum real memory required per node to the specified value.
Either \fIMinMemoryCPU\fP or \fIMinMemoryNode\fP may be set, but not both.
.TP
\fIMinTmpDiskNode\fP=<megabytes>
Set the job's minimum temporary disk space required per node to the specified value.
.TP
\fIName\fP=<name>
Set the job's name to the specified value.
.TP
\fINice\fP[=delta]
Adjust job's priority by the specified value. Default value is 100.
The adjustment range is from \-10000 (highest priority)
to 10000 (lowest priority).
Nice value changes are not additive, but overwrite any prior nice
value and are applied to the job's base priority.
Only privileged users can specify a negative adjustment.
.TP
\fINodeList\fP=<nodes>
Change the nodes allocated to a running job to shrink it's size.
The specified list of nodes must be a subset of the nodes currently
allocated to the job. Multiple node names may be specified using
simple node range expressions (e.g. "lx[10\-20]"). After a job's allocation
is reduced, subsequent \fBsrun\fR commands must explicitly specify node and
task counts which are valid for the new allocation.
.TP
\fINumCPUs\fP=<min_count>[\-<max_count>]
Set the job's minimum and optionally maximum count of CPUs to be allocated.
.TP
\fINumNodes\fP=<min_count>[\-<max_count>]
Set the job's minimum and optionally maximum count of nodes to be allocated.
If the job is already running, use this to specify a node count less than
currently allocated and resources previously allocated to the job will be
relinquished. After a job's allocation is reduced, subsequent \fBsrun\fR
commands must explicitly specify node and task counts which are valid for the
new allocation. Also see the \fINodeList\fP parameter above.
.TP
\fINumTasks\fP=<count>
Set the job's count of required tasks to the specified value.
.TP
\fIPartition\fP=<name>
Set the job's partition to the specified value.
.TP
\fIPriority\fP=<number>
Set the job's priority to the specified value.
Note that a job priority of zero prevents the job from ever being scheduled.
By setting a job's priority to zero it is held.
Set the priority to a non\-zero value to permit it to run.
Explicitly setting a job's priority clears any previously set nice value.
.TP
\fIReqCores\fP=<count>
Set the job's count of minimum cores per socket to the specified value.
.TP
\fIReqNodeList\fP=<nodes>
Set the job's list of required node. Multiple node names may be specified using
simple node range expressions (e.g. "lx[10\-20]").
Value may be cleared with blank data value, "ReqNodeList=".
.TP
\fIReqSockets\fP=<count>
Set the job's count of minimum sockets per node to the specified value.
.TP
\fIReqThreads\fP=<count>
Set the job's count of minimum threads per core to the specified value.
.TP
\fIRequeue\fP=<0|1>
Stipulates whether a job should be requeued after a node failure: 0
for no, 1 for yes.
.TP
\fIReservationName\fP=<name>
Set the job's reservation to the specified value.
.TP
\fIRotate\fP=<yes|no>
Permit the job's geometry to be rotated.
Possible values are "YES" and "NO".
.TP
\fIShared\fP=<yes|no>
Set the job's ability to share nodes with other jobs. Possible values are
"YES" and "NO".
.TP
\fIStartTime\fP=<time_spec>
Set the job's earliest initiation time.
It accepts times of the form \fIHH:MM:SS\fR to run a job at
a specific time of day (seconds are optional).
(If that time is already past, the next day is assumed.)
You may also specify \fImidnight\fR, \fInoon\fR, or
\fIteatime\fR (4pm) and you can have a time\-of\-day suffixed
with \fIAM\fR or \fIPM\fR for running in the morning or the evening.
You can also say what day the job will be run, by specifying
a date of the form \fIMMDDYY\fR or \fIMM/DD/YY\fR or \fIMM.DD.YY\fR,
or a date and time as \fIYYYY\-MM\-DD[THH:MM[:SS]]\fR.  You can also
give times like \fInow + count time\-units\fR, where the time\-units
can be \fIminutes\fR, \fIhours\fR, \fIdays\fR, or \fIweeks\fR
and you can tell SLURM to run the job today with the keyword
\fItoday\fR and to run the job tomorrow with the keyword
\fItomorrow\fR.
.RS
.PP
Notes on date/time specifications:
 \- although the 'seconds' field of the HH:MM:SS time specification is
allowed by the code, note that the poll time of the SLURM scheduler
is not precise enough to guarantee dispatch of the job on the exact
second.  The job will be eligible to start on the next poll
following the specified time. The exact poll interval depends on the
SLURM scheduler (e.g., 60 seconds with the default sched/builtin).
 \- if no time (HH:MM:SS) is specified, the default is (00:00:00).
 \- if a date is specified without a year (e.g., MM/DD) then the current
year is assumed, unless the combination of MM/DD and HH:MM:SS has
already passed for that year, in which case the next year is used.
.RE
.TP
\fITimeLimit\fP=<time>
The job's time limit.
Output format is [days\-]hours:minutes:seconds or "UNLIMITED".
Input format (for \fBupdate\fR command) set is minutes, minutes:seconds,
hours:minutes:seconds, days\-hours, days\-hours:minutes or
days\-hours:minutes:seconds.
Time resolution is one minute and second values are rounded up to
the next minute.
.TP
\fIWCKey\fP=<key>
Set the job's workload characterization key to the specified value.

.TP
NOTE: The "show" command, when used with the "job" or "job <jobid>"
entity displays detailed information about a job or jobs.  Much of
this information may be modified using the "update job" command as
described above.  However, the following fields displayed by the show
job command are read\-only and cannot be modified:

.TP
\fIAllocNode:Sid\fP
Local node and system id making the resource allocation.
.TP
\fIEndTime\fP
The time the job is expected to terminate based on the job's time
limit.  When the job ends sooner, this field will be updated with the
actual end time.
.TP
\fIJobState\fP
The current state of the job.
.TP
\fINodeList\fP
The list of nodes allocated to the job.
.TP
\fINodeListIndices\fP
The NodeIndices expose the internal indices into the node table
associated with the node(s) allocated to the job.
.TP
\fIPreSusTime\fP
Time the job ran prior to last suspend.
.TP
\fIReason\fP
The reason job is not running: e.g., waiting "Resources".
.TP
\fISuspendTime\fP
Time the job was last suspended or resumed.
.TP
\fIUserId\fP  \fIGroupId\fP
The user and group under which the job was submitted.
.TP
NOTE on information displayed for various job states: 
When you submit a request for the "show job" function the scontrol
process makes an RPC request call to slurmctld with a REQUEST_JOB_INFO
message type.  If the state of the job is PENDING, then it returns
some detail information such as: min_nodes, min_procs, cpus_per_task,
etc. If the state is other than PENDING the code assumes that it is in
a further state such as RUNNING, COMPLETE, etc. In these cases the
code explicitly returns zero for these values. These values are
meaningless once the job resources have been allocated and the job has
started.
<<<<<<< HEAD

.TP
\fBSPECIFICATIONS FOR UPDATE COMMAND, STEPS\fR
.TP
\fIStepId\fP=<job_id>[.<step_id>]
Identify the step to be updated. 
If the job_id is given, but no step_id is specified then all steps of 
the identified job will be modified.
This specification is required.
.TP
\fITimeLimit\fP=<time>
The job's time limit.
Output format is [days\-]hours:minutes:seconds or "UNLIMITED".
Input format (for \fBupdate\fR command) set is minutes, minutes:seconds,
hours:minutes:seconds, days\-hours, days\-hours:minutes or
days\-hours:minutes:seconds.
Time resolution is one minute and second values are rounded up to
the next minute.

=======
>>>>>>> e4db9665
.TP
\fBSPECIFICATIONS FOR UPDATE COMMAND, NODES\fR
.TP
\fINodeName\fP=<name>
Identify the node(s) to be updated. Multiple node names may be specified using
simple node range expressions (e.g. "lx[10\-20]"). This specification is required.
.TP
\fIFeatures\fP=<features>
Identify feature(s) to be associated with the specified node.  Any
previously defined feature(s) will be overwritten with the new value.
Features assigned via \fBscontrol\fR will only persist across the restart 
of the slurmctld daemon with the \fI\-R\fR option and state files 
preserved or slurmctld's receipt of a SIGHUP. 
Update slurm.conf with any changes meant to be persistent across normal 
restarts of slurmctld or the execution of \fBscontrol reconfig\fR.

.TP
\fIReason\fP=<reason>
Identify the reason the node is in a "DOWN" or "DRAINED", "DRAINING",
"FAILING" or "FAIL" state.
Use quotes to enclose a reason having more than one word.

.TP
\fIState\fP=<state>
Identify the state to be assigned to the node. Possible values are  "NoResp",
"ALLOC", "ALLOCATED", "DOWN", "DRAIN", "FAIL", "FAILING", "IDLE", "MAINT",
"POWER_DOWN", "POWER_UP", or "RESUME".
If you want to remove a node from service, you typically want to set
it's state to "DRAIN".
"FAILING" is similar to "DRAIN" except that some applications will
seek to relinquish those nodes before the job completes.
"RESUME" is not an actual node state, but will return a "DRAINED", "DRAINING",
or "DOWN" node to service, either "IDLE" or "ALLOCATED" state as appropriate.
Setting a node "DOWN" will cause all running and suspended jobs on that
node to be terminated.
"POWER_DOWN" and "POWER_UP" will use the configured \fISuspendProg\fR and
\fIResumeProg\fR programs to explicitly place a node in or out of a power
saving mode.
The "NoResp" state will only set the "NoResp" flag for a node without
changing its underlying state.
While all of the above states are valid, some of them are not valid new
node states given their prior state.
Generally only "DRAIN", "FAIL" and "RESUME" should be used.

.TP
\fIWeight\fP=<weight>
Identify weight to be associated with specified nodes. This allows
dynamic changes to weight associated with nodes, which will be used
for the subsequent node allocation decisions.
Weight assigned via \fBscontrol\fR will only persist across the restart 
of the slurmctld daemon with the \fI\-R\fR option and state files 
preserved or slurmctld's receipt of a SIGHUP. 
Update slurm.conf with any changes meant to be persistent across normal 
restarts of slurmctld or the execution of \fBscontrol reconfig\fR.

.TP
\fBSPECIFICATIONS FOR CREATE, UPDATE, AND DELETE COMMANDS, PARTITIONS\fR
.TP
\fIAllowGroups\fP=<name>
Identify the user groups which may use this partition.
Multiple groups may be specified in a comma separated list.
To permit all groups to use the partition specify "AllowGroups=ALL".

.TP
\fIAllocNodes\fP=<name>
Comma separated list of nodes from which users can execute jobs in the
partition.
Node names may be specified using the node range expression syntax
described above.
The default value is "ALL".

<<<<<<< HEAD
.TP
\fIAlternate\fP=<partition name>
Alternate partition to be used if the state of this partition is "DRAIN" or
"INACTIVE."  The value "NONE" will clear a previously set alternate partition.

=======
>>>>>>> e4db9665
.TP
\fIDefault\fP=<yes|no>
Specify if this partition is to be used by jobs which do not explicitly
identify a partition to use.
Possible output values are "YES" and "NO".
In order to change the default partition of a running system,
use the scontrol update command and set Default=yes for the partition
that you want to become the new default.

.TP
\fIDefaultTime\fP=<time>
Run time limit used for jobs that don't specify a value. If not set
then MaxTime will be used.
Format is the same as for MaxTime.

.TP
\fIHidden\fP=<yes|no>
Specify if the partition and its jobs should be hidden from view.
Hidden partitions will by default not be reported by SLURM APIs
or commands.
Possible values are "YES" and "NO".
.TP
\fIMaxNodes\fP=<count>
Set the maximum number of nodes which will be allocated to any single job
in the partition. Specify a number, "INFINITE" or "UNLIMITED".  (On a
Bluegene type system this represents a c\-node count.)

.TP
\fIMaxTime\fP=<time>
The maximum run time for jobs.
Output format is [days\-]hours:minutes:seconds or "UNLIMITED".
Input format (for \fBupdate\fR command) is minutes, minutes:seconds,
hours:minutes:seconds, days\-hours, days\-hours:minutes or
days\-hours:minutes:seconds.
Time resolution is one minute and second values are rounded up to
the next minute.

.TP
\fIMinNodes\fP=<count>
Set the minimum number of nodes which will be allocated to any single job
in the partition.   (On a Bluegene type system this represents a c\-node count.)

.TP
\fINodes\fP=<name>
Identify the node(s) to be associated with this partition. Multiple node names
may be specified using simple node range expressions (e.g. "lx[10\-20]").
Note that jobs may only be associated with one partition at any time.
Specify a blank data value to remove all nodes from a partition: "Nodes=".

.TP
\fIPartitionName\fP=<name>
Identify the partition to be updated. This specification is required.

.TP
\fIPriority\fP=<count>
Jobs submitted to a higher priority partition will be dispatched
before pending jobs in lower priority partitions and if possible
they will preempt running jobs from lower priority partitions.
Note that a partition's priority takes precedence over a job's
priority.
The value may not exceed 65533.

.TP
\fIRootOnly\fP=<yes|no>
Specify if only allocation requests initiated by user root will be satisfied.
This can be used to restrict control of the partition to some meta\-scheduler.
Possible values are "YES" and "NO".

.TP
\fIShared\fP=<yes|no|exclusive|force>[:<job_count>]
Specify if nodes in this partition can be shared by multiple jobs.
Possible values are "YES", "NO", "EXCLUSIVE" and "FORCE".
An optional job count specifies how many jobs can be allocated to use
each resource.

.TP
\fIState\fP=<up|down|drain|inactive>
Specify if jobs can be allocated nodes or queued in this partition. 
Possible values are "UP", "DOWN", "DRAIN" and "INACTIVE".
.RS
.TP 10
\fIUP\fP
Designates that new jobs may queued on the partition, and that
jobs may be allocated nodes and run from the partition.
.TP
\fIDOWN\fP
Designates that new jobs may be queued on the partition, but
queued jobs may not be allocated nodes and run from the partition. Jobs
already running on the partition continue to run. The jobs
must be explicitly canceled to force their termination.
.TP
\fIDRAIN\fP
Designates that no new jobs may be queued on the partition (job
submission requests will be denied with an error message), but jobs
already queued on the partition may be allocated nodes and run.
See also the "Alternate" partition specification.
.TP
\fIINACTIVE\fP
Designates that no new jobs may be queued on the partition,
and jobs already queued may not be allocated nodes and run.
See also the "Alternate" partition specification.
.RE

.TP
\fBSPECIFICATIONS FOR CREATE, UPDATE, AND DELETE COMMANDS, RESERVATIONS\fR
.TP

.TP
\fIReservation\fP=<name>
Identify the name of the reservation to be created, updated, or deleted.
This parameter is required for update and is the only parameter for delete.
For create, if you do not want to give a reservation name, use
"scontrol create res ..." and a name will be created automatically.

.TP
\fILicenses\fP=<license>
Specification of licenses (or other resources available on all
nodes of the cluster) which are to be reserved.
License names can be followed by an asterisk and count
(the default count is one).
Multiple license names should be comma separated (e.g.
"Licenses=foo*4,bar").

.TP
\fINodeCnt\fP=<num>
Identify number of nodes to be reserved.  A new reservation must specify either
NodeCnt or Nodes.

.TP
\fINodes\fP=<name>
Identify the node(s) to be reserved. Multiple node names
may be specified using simple node range expressions (e.g. "Nodes=lx[10\-20]").
Specify a blank data value to remove all nodes from a reservation: "Nodes=".
A new reservation must specify either NodeCnt or Nodes.

.TP
\fIStartTime\fP=<time_spec>
The start time for the reservation.  A new reservation must specify a start
time.  It accepts times of the form \fIHH:MM:SS\fR for
a specific time of day (seconds are optional).
(If that time is already past, the next day is assumed.)
You may also specify \fImidnight\fR, \fInoon\fR, or
\fIteatime\fR (4pm) and you can have a time\-of\-day suffixed
with \fIAM\fR or \fIPM\fR for running in the morning or the evening.
You can also say what day the job will be run, by specifying
a date of the form \fIMMDDYY\fR or \fIMM/DD/YY\fR or \fIMM.DD.YY\fR,
or a date and time as \fIYYYY\-MM\-DD[THH:MM[:SS]]\fR.  You can also
give times like \fInow + count time\-units\fR, where the time\-units
can be \fIminutes\fR, \fIhours\fR, \fIdays\fR, or \fIweeks\fR
and you can tell SLURM to run the job today with the keyword
\fItoday\fR and to run the job tomorrow with the keyword
\fItomorrow\fR.

.TP
\fIEndTime\fP=<time_spec>
The end time for the reservation.  A new reservation must specify an end
time or a duration.  Valid formats are the same as for StartTime.

.TP
\fIDuration\fP=<time>
The length of a reservation.  A new reservation must specify an end
time or a duration.  Valid formats are minutes, minutes:seconds,
hours:minutes:seconds, days\-hours, days\-hours:minutes,
days\-hours:minutes:seconds, or UNLIMITED.  Time resolution is one minute and
second values are rounded up to the next minute.

.TP
\fIPartitionName\fP=<name>
Identify the partition to be reserved.

.TP
\fIFlags\fP=<flags>
Flags associated with the reservation.
In order to remove a flag with the update option, precede the name with
a minus sign. For example: Flags=\-DAILY (NOTE: this option is not supported
for all flags).
Currently supported flags include:
.RS
.TP 12
\fIMAINT\fR
Maintenance mode, receives special accounting treatment.
This partition is permitted to use resources that are already in another
reservation.
.TP
\fIOVERLAP\fR
This reservation can be allocated resources that are already in another
reservation.
.TP
\fIIGNORE_JOBS\fR
Ignore currently running jobs when creating the reservation.
This can be especially useful when reserving all nodes in the system
for maintenance.
.TP
\fIDAILY\fR
Repeat the reservation at the same time every day
.TP
\fIWEEKLY\fR
Repeat the reservation at the same time every week
.TP
\fISPEC_NODES\fR
Reservation is for specific nodes (output only)
.RE

.TP
\fIFeatures\fP=<features>
Set the reservation's required node features. Multiple values
may be "&" separated if all features are required (AND operation) or
separated by "|" if any of the specified features are required (OR operation).
Value may be cleared with blank data value, "Features=".

.TP
\fIUsers\fP=<user list>
List of users permitted to use the reserved nodes.
E.g.  Users=jones1,smith2.
A new reservation must specify Users and/or Accounts.

.TP
\fIAccounts\fP=<account list>
List of accounts permitted to use the reserved nodes.
E.g.  Accounts=physcode1,physcode2.  A user in any of the accounts
may use the reserved nodes.
A new reservation must specify Users and/or Accounts.

.TP
\fBSPECIFICATIONS FOR UPDATE, BLOCK \fR
.TP
Bluegene systems only!
.TP
\fIBlockName\fP=<name>
Identify the bluegene block to be updated. This specification is required.
.TP
\fIState\fP=<free|error|remove>
This will update the state of a bluegene block to either FREE or ERROR.
(i.e. update BlockName=RMP0 STATE=ERROR) State error will not allow jobs
to run on the block. \fBWARNING!!!!\fR This will cancel any
running job on the block!  On dynamically laid out systems REMOVE will
free and remove the block from the system.  If the block is smaller
than a midplane every block on that midplane will be removed.
.TP
\fISubBPName\fP=<name>
Identify the bluegene ionodes to be updated (i.e. bg000[0\-3]). This
specification is required.
.TP

.SH "ENVIRONMENT VARIABLES"
.PP
Some \fBscontrol\fR options may
be set via environment variables. These environment variables,
along with their corresponding options, are listed below. (Note:
Commandline options will always override these settings.)
.TP 20
\fBSCONTROL_ALL\fR
\fB\-a, \-\-all\fR
.TP
\fBSLURM_CONF\fR
The location of the SLURM configuration file.

.SH "EXAMPLES"
.eo
.br
# scontrol
.br
scontrol: show part debug
.br
PartitionName=debug
.br
   AllocNodes=ALL AllowGroups=ALL Default=YES
.br
   DefaultTime=NONE DisableRootJobs=NO Hidden=NO
.br
   MaxNodes=UNLIMITED MaxTime=UNLIMITED MinNodes=1
.br
   Nodes=snowflake[0-48]
.br
   Priority=1 RootOnly=NO Shared=YES:4
.br
   State=UP TotalCPUs=694 TotalNodes=49
.br
scontrol: update PartitionName=debug MaxTime=60:00 MaxNodes=4
.br
scontrol: show job 71701
.br
JobId=71701 Name=hostname
.br
   UserId=da(1000) GroupId=da(1000)
.br
   Priority=66264 Account=none QOS=normal WCKey=*123
.br
   JobState=COMPLETED Reason=None Dependency=(null)
.br
   TimeLimit=UNLIMITED Requeue=1 Restarts=0 BatchFlag=0 ExitCode=0:0
.br
   SubmitTime=2010-01-05T10:58:40 EligibleTime=2010-01-05T10:58:40
.br
   StartTime=2010-01-05T10:58:40 EndTime=2010-01-05T10:58:40
.br
   SuspendTime=None SecsPreSuspend=0
.br
   Partition=debug AllocNode:Sid=snowflake:4702
.br
   ReqNodeList=(null) ExcNodeList=(null)
.br
   NodeList=snowflake0
.br
   NumNodes=1 NumCPUs=10 CPUs/Task=2 ReqS:C:T=1:1:1
.br
   MinCPUsNode=2 MinMemoryNode=0 MinTmpDiskNode=0
.br
   Features=(null) Reservation=(null)
.br
   Shared=OK Contiguous=0 Licenses=(null) Network=(null)
.br
scontrol: update JobId=71701 TimeLimit=30:00 Priority=500
.br
scontrol: show hostnames tux[1-3]
.br
tux1
.br
tux2
.br
tux3
.br
scontrol: create res StartTime=2009-04-01T08:00:00 Duration=5:00:00 Users=dbremer NodeCnt=10
.br
Reservation created: dbremer_1
.br
scontrol: update Reservation=dbremer_1 Flags=Maint NodeCnt=20
.br
scontrol: delete Reservation=dbremer_1
.br
scontrol: quit
.ec

.SH "COPYING"
Copyright (C) 2002\-2007 The Regents of the University of California.
Copyright (C) 2008\-2010 Lawrence Livermore National Security.
Produced at Lawrence Livermore National Laboratory (cf, DISCLAIMER).
CODE\-OCEC\-09\-009. All rights reserved.
.LP
This file is part of SLURM, a resource management program.
For details, see <https://computing.llnl.gov/linux/slurm/>.
.LP
SLURM is free software; you can redistribute it and/or modify it under
the terms of the GNU General Public License as published by the Free
Software Foundation; either version 2 of the License, or (at your option)
any later version.
.LP
SLURM is distributed in the hope that it will be useful, but WITHOUT ANY
WARRANTY; without even the implied warranty of MERCHANTABILITY or FITNESS
FOR A PARTICULAR PURPOSE.  See the GNU General Public License for more
details.
.SH "FILES"
.LP
/etc/slurm.conf
.SH "SEE ALSO"
\fBscancel\fR(1), \fBsinfo\fR(1), \fBsqueue\fR(1),
\fBslurm_checkpoint\fR(3),
\fBslurm_create_partition\fR(3),
\fBslurm_delete_partition\fR(3),
\fBslurm_load_ctl_conf\fR(3),
\fBslurm_load_jobs\fR(3), \fBslurm_load_node\fR(3),
\fBslurm_load_partitions\fR(3),
\fBslurm_reconfigure\fR(3),  \fBslurm_requeue\fR(3), \fBslurm_resume\fR(3),
\fBslurm_shutdown\fR(3), \fBslurm_suspend\fR(3),
\fBslurm_takeover\fR(3),
\fBslurm_update_job\fR(3), \fBslurm_update_node\fR(3),
\fBslurm_update_partition\fR(3),
\fBslurm.conf\fR(5), \fBslurmctld\fR(8)<|MERGE_RESOLUTION|>--- conflicted
+++ resolved
@@ -1,4 +1,4 @@
-.TH SCONTROL "1" "March 2010" "scontrol 2.2" "Slurm components"
+.TH SCONTROL "1" "September 2009" "scontrol 2.1" "Slurm components"
 
 .SH "NAME"
 scontrol \- Used view and modify Slurm configuration and state.
@@ -153,8 +153,8 @@
 
 .TP
 \fBnotify\fP \fIjob_id\fP \fImessage\fP
-Send a message to standard error of the salloc or srun command or batch job 
-associated with the specified \fIjob_id\fP.
+Send a message to standard error of the srun command associated with the
+specified \fIjob_id\fP.
 
 .TP
 \fBoneliner\fP
@@ -218,16 +218,6 @@
 .TP
 \fBrequeue\fP \fIjob_id\fP
 Requeue a running or pending SLURM batch job.
-
-.TP
-\fBschedloglevel\fP \fILEVEL\fP
-Enable or disable scheduler logging.
-\fILEVEL\fP may be "0", "1", "disable" or "enable". "0" has the same 
-effect as "disable". "1" has the same effect as "enable".
-This value is temporary and will be overwritten when the slurmctld 
-daemon reads the slurm.conf configuration file (e.g. when the daemon 
-is restarted or \fBscontrol reconfigure\fR is executed) if the
-SlurmSchedLogLevel parameter is present.
 
 .TP
 \fBsetdebug\fP \fILEVEL\fP
@@ -305,8 +295,8 @@
 
 .TP
 \fBupdate\fP \fISPECIFICATION\fP
-Update job, step, node, partition, or reservation configuration per the 
-supplied specification. \fISPECIFICATION\fP is in the same format as the Slurm
+Update job, node, partition, or reservation configuration per the supplied
+specification. \fISPECIFICATION\fP is in the same format as the Slurm
 configuration file and the output of the \fIshow\fP command described above. It
 may be desirable to execute the \fIshow\fP command (described above) on the
 specific entity you which to update, then use cut\-and\-paste tools to enter
@@ -435,24 +425,8 @@
 value and are applied to the job's base priority.
 Only privileged users can specify a negative adjustment.
 .TP
-\fINodeList\fP=<nodes>
-Change the nodes allocated to a running job to shrink it's size.
-The specified list of nodes must be a subset of the nodes currently
-allocated to the job. Multiple node names may be specified using
-simple node range expressions (e.g. "lx[10\-20]"). After a job's allocation
-is reduced, subsequent \fBsrun\fR commands must explicitly specify node and
-task counts which are valid for the new allocation.
-.TP
-\fINumCPUs\fP=<min_count>[\-<max_count>]
-Set the job's minimum and optionally maximum count of CPUs to be allocated.
-.TP
 \fINumNodes\fP=<min_count>[\-<max_count>]
 Set the job's minimum and optionally maximum count of nodes to be allocated.
-If the job is already running, use this to specify a node count less than
-currently allocated and resources previously allocated to the job will be
-relinquished. After a job's allocation is reduced, subsequent \fBsrun\fR
-commands must explicitly specify node and task counts which are valid for the
-new allocation. Also see the \fINodeList\fP parameter above.
 .TP
 \fINumTasks\fP=<count>
 Set the job's count of required tasks to the specified value.
@@ -587,28 +561,6 @@
 code explicitly returns zero for these values. These values are
 meaningless once the job resources have been allocated and the job has
 started.
-<<<<<<< HEAD
-
-.TP
-\fBSPECIFICATIONS FOR UPDATE COMMAND, STEPS\fR
-.TP
-\fIStepId\fP=<job_id>[.<step_id>]
-Identify the step to be updated. 
-If the job_id is given, but no step_id is specified then all steps of 
-the identified job will be modified.
-This specification is required.
-.TP
-\fITimeLimit\fP=<time>
-The job's time limit.
-Output format is [days\-]hours:minutes:seconds or "UNLIMITED".
-Input format (for \fBupdate\fR command) set is minutes, minutes:seconds,
-hours:minutes:seconds, days\-hours, days\-hours:minutes or
-days\-hours:minutes:seconds.
-Time resolution is one minute and second values are rounded up to
-the next minute.
-
-=======
->>>>>>> e4db9665
 .TP
 \fBSPECIFICATIONS FOR UPDATE COMMAND, NODES\fR
 .TP
@@ -619,11 +571,10 @@
 \fIFeatures\fP=<features>
 Identify feature(s) to be associated with the specified node.  Any
 previously defined feature(s) will be overwritten with the new value.
-Features assigned via \fBscontrol\fR will only persist across the restart 
-of the slurmctld daemon with the \fI\-R\fR option and state files 
-preserved or slurmctld's receipt of a SIGHUP. 
-Update slurm.conf with any changes meant to be persistent across normal 
-restarts of slurmctld or the execution of \fBscontrol reconfig\fR.
+\fBNOTE:\fR Features assigned via \fBscontrol\fR do not survive the
+restart of the slurmctld nor will they survive \fBscontrol
+reconfigure\fR if Features are defined in slurm.conf. Update
+slurm.conf with any changes meant to be persistent.
 
 .TP
 \fIReason\fP=<reason>
@@ -658,11 +609,10 @@
 Identify weight to be associated with specified nodes. This allows
 dynamic changes to weight associated with nodes, which will be used
 for the subsequent node allocation decisions.
-Weight assigned via \fBscontrol\fR will only persist across the restart 
-of the slurmctld daemon with the \fI\-R\fR option and state files 
-preserved or slurmctld's receipt of a SIGHUP. 
-Update slurm.conf with any changes meant to be persistent across normal 
-restarts of slurmctld or the execution of \fBscontrol reconfig\fR.
+Any previously identified weight will be overwritten with the new value.\fBNOTE:\fR The \fIWeight\fP associated with nodes will be reset to
+the values specified in slurm.conf (if any) upon slurmctld restart
+or reconfiguration.
+Update slurm.conf with any changes meant to be persistent.
 
 .TP
 \fBSPECIFICATIONS FOR CREATE, UPDATE, AND DELETE COMMANDS, PARTITIONS\fR
@@ -680,14 +630,6 @@
 described above.
 The default value is "ALL".
 
-<<<<<<< HEAD
-.TP
-\fIAlternate\fP=<partition name>
-Alternate partition to be used if the state of this partition is "DRAIN" or
-"INACTIVE."  The value "NONE" will clear a previously set alternate partition.
-
-=======
->>>>>>> e4db9665
 .TP
 \fIDefault\fP=<yes|no>
 Specify if this partition is to be used by jobs which do not explicitly
@@ -764,32 +706,12 @@
 each resource.
 
 .TP
-\fIState\fP=<up|down|drain|inactive>
-Specify if jobs can be allocated nodes or queued in this partition. 
-Possible values are "UP", "DOWN", "DRAIN" and "INACTIVE".
-.RS
-.TP 10
-\fIUP\fP
-Designates that new jobs may queued on the partition, and that
-jobs may be allocated nodes and run from the partition.
-.TP
-\fIDOWN\fP
-Designates that new jobs may be queued on the partition, but
-queued jobs may not be allocated nodes and run from the partition. Jobs
-already running on the partition continue to run. The jobs
+\fIState\fP=<up|down>
+Specify if jobs can be allocated nodes in this partition.
+Possible values are"UP" and "DOWN".
+If a partition allocated nodes to running jobs, those jobs will continue
+execution even after the partition's state is set to "DOWN". The jobs
 must be explicitly canceled to force their termination.
-.TP
-\fIDRAIN\fP
-Designates that no new jobs may be queued on the partition (job
-submission requests will be denied with an error message), but jobs
-already queued on the partition may be allocated nodes and run.
-See also the "Alternate" partition specification.
-.TP
-\fIINACTIVE\fP
-Designates that no new jobs may be queued on the partition,
-and jobs already queued may not be allocated nodes and run.
-See also the "Alternate" partition specification.
-.RE
 
 .TP
 \fBSPECIFICATIONS FOR CREATE, UPDATE, AND DELETE COMMANDS, RESERVATIONS\fR
@@ -861,7 +783,7 @@
 .TP
 \fIFlags\fP=<flags>
 Flags associated with the reservation.
-In order to remove a flag with the update option, precede the name with
+In order to remove a flag with the update option, preceed the name with
 a minus sign. For example: Flags=\-DAILY (NOTE: this option is not supported
 for all flags).
 Currently supported flags include:
@@ -1023,7 +945,6 @@
 
 .SH "COPYING"
 Copyright (C) 2002\-2007 The Regents of the University of California.
-Copyright (C) 2008\-2010 Lawrence Livermore National Security.
 Produced at Lawrence Livermore National Laboratory (cf, DISCLAIMER).
 CODE\-OCEC\-09\-009. All rights reserved.
 .LP
