--- conflicted
+++ resolved
@@ -19,20 +19,12 @@
 "comma separated value" form to a file which can be imported into other
 analysis tools such as spreadsheets.
 .LP
-<<<<<<< HEAD
-The second, (Item-Extract) extracts one data time from one time series for all 
-=======
 The second, (Item-Extract) extracts one data time from one time series for all
->>>>>>> 07a5f8ec
 the samples on all the nodes from a jobs HDF5 profile.
 .TP
 \- Finds sample with maximum value of the item.
 .TP
-<<<<<<< HEAD
-\- Write CSV file with min, ave, max, and item totals for each node for each 
-=======
 \- Write CSV file with min, ave, max, and item totals for each node for each
->>>>>>> 07a5f8ec
 sample
 
 
@@ -46,11 +38,7 @@
 
 .RS
 .TP 10
-<<<<<<< HEAD
-Extract mode options 
-=======
 Extract mode options
->>>>>>> 07a5f8ec
 
 .TP
 \fB\-i\fR, \fB\-\-input\fR=\fIpath\fR
