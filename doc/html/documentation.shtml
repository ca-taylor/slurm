<!--#include virtual="header.txt"-->

<h1> Documentation</h1>

<p><b>NOTE: This documentation is for Slurm version @SLURM_VERSION@.<br>
Documentation for other versions of Slurm is distributed with the code</b></p>

<p>Also see <a href="tutorials.html">Tutorials</a> and
<a href="publications.html">Publications and Presentations</a>.</p>

<h2>Slurm Users</h2>
<ul>
<li><a href="quickstart.html">Quick Start User Guide</a></li>
<li><a href="pdfs/summary.pdf">Command/option Summary (two pages)</a></li>
<li><a href="man_index.html">Man Pages</a></li>
<li><a href="rosetta.html">Rosetta Stone of Workload Managers</a></li>
<li><a href="job_array.html">Job Array Support</a></li>
<li><a href="cpu_management.html">CPU Management User and Administrator Guide</a></li>
<li><a href="mpi_guide.html">MPI and UPC Users Guide</a></li>
<li><a href="mc_support.html">Support for Multi-core/Multi-threaded Architectures</a></li>
<li><a href="multi_cluster.html">Multi-Cluster Operation</a></li>
<li><a href="hdf5_profile_user_guide.html">Profiling Using HDF5 User Guide</a></li>
<li><a href="nonstop.html">Failure Management Support</a></li>
<li><a href="checkpoint_blcr.html">Slurm Checkpoint/Restart with BLCR</a></li>
<li><a href="job_exit_code.html">Job Exit Codes</a></li>
<li>Specific Systems</li>
<ul>
<li><a href="bluegene.html">Blue Gene User and Administrator Guide</a></li>
<li><a href="cray.html">Cray User and Administrator Guide with Native Slurm</a></li>
<li><a href="cray_alps.html">Cray User and Administrator Guide with ALPS</a></li>
<li><a href="ibm.html">IBM AIX User and Administrator Guide</a></li>
<li><a href="ibm-pe.html">IBM Parallel Environment User and Administrator Guide</a></li>
</ul>
</ul>

<h2>Slurm Administrators</h2>
<ul>
<li><a href="quickstart_admin.html">Quick Start Administrator Guide</a></li>
<li><a href="accounting.html">Accounting</a></li>
<li><a href="burst_buffer.html">Burst Buffer Guide</a></li>
<li><a href="cgroups.html">Cgroups Guide</a></li>
<li><a href="configurator.html">Configuration Tool (Full version)</a></li>
<li><a href="configurator.easy.html">Configuration Tool (Simplified version)</a></li>
<li><a href="cpu_management.html">CPU Management User and Administrator Guide</a></li>
<li><a href="nonstop.html">Failure Management Support</a></li>
<li><a href="big_sys.html">Large Cluster Administration Guide</a></li>
<li><a href="licenses.html">License Management</a></li>
<li><a href="power_mgmt.html">Power Management Guide (power capping)</a></li>
<li><a href="power_save.html">Power Saving Guide (power down idle nodes)</a></li>
<li><a href="prolog_epilog.html">Prolog and Epilog Guide</a></li>
<li><a href="troubleshoot.html">Troubleshooting Guide</a></li>
<li><a href="wckey.html">WCKey Management</a></li>
<li>Workload Prioritization</li>
<ul>
<li><a href="priority_multifactor.html">Multifactor Job Priority</a></li>
<li><a href="priority_multifactor2.html">Ticket-Based Multifactor Job Priority</a></li>
<li><a href="priority_multifactor3.html">Depth-Oblivious Fair-share Factor</a></li>
<li><a href="fair_tree.html">Fair Tree Fairshare Algorithm</a></li>
</ul>
<li>Slurm Scheduling</li>
<ul>
<li><a href="sched_config.html">Scheduling Configuration Guide</a></li>
<li><a href="cons_res.html">Consumable Resources Guide</a></li>
<li><a href="core_spec.html">Core Specialization</a></li>
<li><a href="elastic_computing.html">Elastic Computing</a></li>
<li><a href="gang_scheduling.html">Gang Scheduling</a></li>
<li><a href="gres.html">Generic Resource (GRES) Scheduling</a></li>
<li><a href="high_throughput.html">High Throughput Computing Guide</a></li>
<li><a href="preempt.html">Preemption</a></li>
<li><a href="qos.html">Quality of Service (QOS)</a></li>
<li><a href="resource_limits.html">Resource Limits</a></li>
<li><a href="reservations.html">Resource Reservation Guide</a></li>
<li><a href="cons_res_share.html">Sharing Consumable Resources</a></li>
<li><a href="topology.html">Topology</a></li>
</ul>
<li>External Schedulers</li>
<ul>
<li><a href="maui.html">Maui Scheduler Integration Guide</a></li>
<li><a href="moab.html">Moab Cluster Suite Integration Guide</a></li>
<li><a href="http://docs.hp.com/en/5991-4847/ch09s02.html">Submitting Jobs through LSF</a></li>
</ul>
<li>Specific Systems</li>
<ul>
<li><a href="bluegene.html">Blue Gene User and Administrator Guide</a></li>
<li><a href="cray.html">Cray User and Administrator Guide with Native Slurm</a></li>
<li><a href="cray_alps.html">Cray User and Administrator Guide with ALPS</a></li>
<li><a href="ibm.html">IBM AIX User and Administrator Guide</a></li>
<li><a href="ibm-pe.html">IBM Parallel Environment User and Administrator Guide</a></li>
<li><a href="sun_const.html">Sun Constellation Administrator Guide</a></li>
</ul>
</ul>

<h2>Slurm Developers</h2>
<ul>
<li><a href="contributor.html">Contributor Agreement</a></li>
<li><a href="programmer_guide.html">Programmer Guide</a></li>
<li><a href="api.html">Application Programmer Interface (API) Guide</a></li>
<li><a href="rpc.html">Remote Procedure Call (RPC) Update Guide</a></li>
<li><a href="add.html">Adding Files or Plugins to Slurm</a></li>
<li>Design Information</li>
<ul>
<li><a href="gres_design.html">Generic Resource (GRES) Design Guide</a></li>
<li><a href="job_launch.html">Job Launch Design Guide</a></li>
<li><a href="select_design.html">Select Plugin Design Guide</a></li>
</ul>
<li><a href="plugins.html">Plugin Programmer Guide</a></li>
<li>Plugin Interface Details</li>
<ul>
<li><a href="authplugins.html">Authentication Plugin Programmer Guide</a></li>
<li><a href="core_spec_plugins.html">Core Specialization Plugin Programmer Guide</a></li>
<li><a href="crypto_plugins.html">Cryptographic Plugin Programmer Guide</a></li>
<li><a href="ext_sensorsplugins.html">External Sensors Plugin Programmer Guide</a></li>
<li><a href="jobacct_gatherplugins.html">Job Accounting Gather Plugin Programmer Guide</a></li>
<li><a href="accounting_storageplugins.html">Accounting Storage Plugin Programmer Guide</a></li>
<li><a href="gres_plugins.html">Generic Resources (GRES) Plugin Programmer Guide</a></li>
<li><a href="checkpoint_plugins.html">Job Checkpoint Plugin Programmer Guide</a></li>
<li><a href="jobcompplugins.html">Job Completion Logging Plugin Programmer Guide</a></li>
<li><a href="job_container_plugins.html">Slurm Job Container Plugin API</a></li>
<li><a href="job_submit_plugins.html">Job Submission Plugin Programmer Guide</a></li>
<li><a href="launch_plugins.html">Launch Plugin Programmer Guide</a></li>
<li><a href="mpiplugins.html">MPI Plugin Programmer Guide</a></li>
<li><a href="acct_gather_energy_plugins.html">Energy Accounting Plugin Programmer Guide</a></li>
<li><a href="power_plugins.html">Power Management Plugin Programmer Guide</a></li>
<li><a href="preemption_plugins.html">Preemption Plugin Programmer Guide</a></li>
<li><a href="priority_plugins.html">Priority Plugin Programmer Guide</a></li>
<li><a href="proctrack_plugins.html">Process Tracking Plugin Programmer Guide</a></li>
<li><a href="acct_gather_profile_plugins.html">Profile Accounting Plugin Programmer Guide</a></li>
<li><a href="schedplugins.html">Scheduler Plugin Programmer Guide</a></li>
<li><a href="selectplugins.html">Resource Selection Plugin Programmer Guide</a></li>
<li><a href="slurmctld_plugstack.html">Slurmctld Generic Plugin Programmer Guide</a></li>
<li><a href="switchplugins.html">Switch (Interconnect) Plugin Programmer Guide</a></li>
<li><a href="taskplugins.html">Task Plugin Programmer Guide</a></li>
<li><a href="topology_plugin.html">Topology Plugin Programmer Guide</a></li>
</li>
</ul>

<<<<<<< HEAD
<p style="text-align:center;">Last modified 28 January 2015</p>
=======
<p style="text-align:center;">Last modified 25 March 2015</p>
>>>>>>> 5a9277b1

<!--#include virtual="footer.txt"--><|MERGE_RESOLUTION|>--- conflicted
+++ resolved
@@ -134,10 +134,6 @@
 </li>
 </ul>
 
-<<<<<<< HEAD
-<p style="text-align:center;">Last modified 28 January 2015</p>
-=======
 <p style="text-align:center;">Last modified 25 March 2015</p>
->>>>>>> 5a9277b1
 
 <!--#include virtual="footer.txt"-->