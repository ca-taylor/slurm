<!--#include virtual="header.txt"-->

<h1>Platforms</h1>
<h2>Operating Systems</h2>
<ul>
<li><b>AIX</b>&#151;Slurm support for AIX has been thoroughly tested, but we
know of no AIX installations using Slurm after 2008. See
<a href="ibm.html">IBM AIX User and Administrator Guide</a> for more information.</li>
<<<<<<< HEAD
<li><b>Linux</b>&#151;Slurm has been thoroughly tested on most popular Linux
distributions using i386, ia64, and x86_64 architectures.</li>
=======
<li><b>FreeBSD</b>&#151;Slurm support added in version 2.5.5.</li>
<li><b>Linux</b>&#151;Slurm has been thoroughly tested on most popular Linux
distributions using i386, ia64, and x86_64 architectures.</li>>
<li><b>NetBSD</b>&#151;Slurm support added in version 2.4.</li>
>>>>>>> 5338879e
<li><b>OS X</b>&#151;Slurm has run OS X in the past, but the current OS X linker
does not support Slurm plugins. (OS X dynamically linked objects can be called by
the main program. They may not call functions in the main program or other
dynamically linked objects, which are features required by Slurm.)</li>
<li><b>Solaris</b>&#151;Slurm support for Solaris (OpenSolaris build 119) was
added in version 2.1.</li>
<li><b>Other</b>&#151;Slurm ports to other systems will be gratefully accepted.</li>
</ul>
<h2>Interconnects</h2>
<ul>
<li><b>BlueGene</b>&#151;Slurm support for IBM's BlueGene/L, BlueGene/P and
BlueGene/Q systems has been thoroughly tested. See
<a href="bluegene.html">Blue Gene User and Administrator Guide</a>
for more information.</li>
<li><b>Cray XT and XE</b>&#151;Operates as a scheduler on top of Cray's
ALPS/BASIL software. Supported added in Slurm version 2.3. Note that Cray's
ALPS/BASIL software necessitates some changes in Slurm behavior. See
<a href="cray.html">Cray User and Administrator Guide</a> for more information.</li>
<li><b>Ethernet</b>&#151;Ethernet requires no special support from Slurm and has
been thoroughly tested.</li>
<li><b>IBM Infiniband/Torrent</b>&#151;Slurm supports IBM's NRT (Network
Resource Table) interface and
<a href="ibm-pe.html">IBM's PE (Parallel Environment)</a>.</li>
<li><b>Infiniband</b>&#151;Infiniband support has been thoroughly tested.</li>
<li><b>Myrinet</b>&#151;Myrinet, MPICH-GM and MPICH-MX are supported.</li>
<li><b>Quadrics Elan</b>&#151;Slurm support for Quadrics Elan 3 and Elan 4 switches
are available in all versions of Slurm and have been thoroughly tested.</li>
<li><b>Sun Constellation</b>&#151;Resource allocation has been optimized
for the three-dimensional torus interconnect.</li>
<li><b>Other</b>&#151;Slurm ports to other systems will be gratefully accepted.</li>
</ul>

<<<<<<< HEAD
<p style="text-align:center;">Last modified 18 December 2012</p>
=======
<p style="text-align:center;">Last modified 27 March 2013</p>
>>>>>>> 5338879e

<!--#include virtual="footer.txt"--><|MERGE_RESOLUTION|>--- conflicted
+++ resolved
@@ -6,15 +6,10 @@
 <li><b>AIX</b>&#151;Slurm support for AIX has been thoroughly tested, but we
 know of no AIX installations using Slurm after 2008. See
 <a href="ibm.html">IBM AIX User and Administrator Guide</a> for more information.</li>
-<<<<<<< HEAD
+<li><b>FreeBSD</b>&#151;Slurm support added in version 2.5.5.</li>
 <li><b>Linux</b>&#151;Slurm has been thoroughly tested on most popular Linux
 distributions using i386, ia64, and x86_64 architectures.</li>
-=======
-<li><b>FreeBSD</b>&#151;Slurm support added in version 2.5.5.</li>
-<li><b>Linux</b>&#151;Slurm has been thoroughly tested on most popular Linux
-distributions using i386, ia64, and x86_64 architectures.</li>>
 <li><b>NetBSD</b>&#151;Slurm support added in version 2.4.</li>
->>>>>>> 5338879e
 <li><b>OS X</b>&#151;Slurm has run OS X in the past, but the current OS X linker
 does not support Slurm plugins. (OS X dynamically linked objects can be called by
 the main program. They may not call functions in the main program or other
@@ -47,10 +42,6 @@
 <li><b>Other</b>&#151;Slurm ports to other systems will be gratefully accepted.</li>
 </ul>
 
-<<<<<<< HEAD
-<p style="text-align:center;">Last modified 18 December 2012</p>
-=======
 <p style="text-align:center;">Last modified 27 March 2013</p>
->>>>>>> 5338879e
 
 <!--#include virtual="footer.txt"-->