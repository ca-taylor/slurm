--- conflicted
+++ resolved
@@ -2294,15 +2294,6 @@
 			    !bit_test(mcdram_cfg2[k].node_bitmap,
 				      mcdram_cfg[i].nid))
 				continue;
-<<<<<<< HEAD
-			if ((mcdram_cfg[i].mcdram_pct != NO_VAL16) &&
-			    (mcdram_cfg[i].mcdram_pct !=
-			     mcdram_cfg2[k].cache_pct)) {
-				info("%s: HBM mismatch between capmc and cnselect for nid %u (%u != %d)",
-				     __func__, mcdram_cfg[i].nid,
-				     mcdram_cfg[i].mcdram_pct,
-				     mcdram_cfg2[k].cache_pct);
-=======
 			if (mcdram_cfg[i].mcdram_pct !=
 			    mcdram_cfg2[k].cache_pct) {
 				if (mcdram_cfg[i].mcdram_pct == NO_VAL16) {
@@ -2315,7 +2306,6 @@
 					     mcdram_cfg[i].mcdram_pct,
 					     mcdram_cfg2[k].cache_pct);
 				}
->>>>>>> 7bb4d9a1
 				mcdram_cfg[i].mcdram_pct =
 					mcdram_cfg2[k].cache_pct;
 				xfree(mcdram_cfg[i].mcdram_cfg);
