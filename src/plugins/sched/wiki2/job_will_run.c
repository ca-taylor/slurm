/*****************************************************************************\
 *  job_will_run.c - Process Wiki job will_run test
 *****************************************************************************
 *  Copyright (C) 2006-2007 The Regents of the University of California.
 *  Copyright (C) 2008-2009 Lawrence Livermore National Security.
 *  Produced at Lawrence Livermore National Laboratory (cf, DISCLAIMER).
 *  Written by Morris Jette <jette1@llnl.gov>
 *  CODE-OCEC-09-009. All rights reserved.
 *
 *  This file is part of SLURM, a resource management program.
 *  For details, see <http://www.schedmd.com/slurmdocs/>.
 *  Please also read the included file: DISCLAIMER.
 *
 *  SLURM is free software; you can redistribute it and/or modify it under
 *  the terms of the GNU General Public License as published by the Free
 *  Software Foundation; either version 2 of the License, or (at your option)
 *  any later version.
 *
 *  In addition, as a special exception, the copyright holders give permission
 *  to link the code of portions of this program with the OpenSSL library under
 *  certain conditions as described in each individual source file, and
 *  distribute linked combinations including the two. You must obey the GNU
 *  General Public License in all respects for all of the code used other than
 *  OpenSSL. If you modify file(s) with this exception, you may extend this
 *  exception to your version of the file(s), but you are not obligated to do
 *  so. If you do not wish to do so, delete this exception statement from your
 *  version.  If you delete this exception statement from all source files in
 *  the program, then also delete it here.
 *
 *  SLURM is distributed in the hope that it will be useful, but WITHOUT ANY
 *  WARRANTY; without even the implied warranty of MERCHANTABILITY or FITNESS
 *  FOR A PARTICULAR PURPOSE.  See the GNU General Public License for more
 *  details.
 *
 *  You should have received a copy of the GNU General Public License along
 *  with SLURM; if not, write to the Free Software Foundation, Inc.,
 *  51 Franklin Street, Fifth Floor, Boston, MA 02110-1301  USA.
\*****************************************************************************/

#include "./msg.h"
#include "src/common/node_select.h"
#include "src/slurmctld/locks.h"
#include "src/slurmctld/node_scheduler.h"
#include "src/slurmctld/preempt.h"
#include "src/slurmctld/reservation.h"
#include "src/slurmctld/slurmctld.h"
#include "src/slurmctld/state_save.h"

#define MAX_JOB_QUEUE 20

static char *	_will_run_test(uint32_t jobid, time_t start_time,
			       char *node_list, int *err_code, char **err_msg);
static char *	_will_run_test2(uint32_t jobid, time_t start_time,
				char *node_list,
				uint32_t *preemptee, int preemptee_cnt,
				int *err_code, char **err_msg);
/*
 * job_will_run - Determine if, when and where a priority ordered list of jobs
 *		  can be initiated with the currently running jobs as a
 *		  backgorund
 * cmd_ptr IN   - CMD=JOBWILLRUN ARG=JOBID=<JOBID>[@<TIME>],<AVAIL_NODES>
 * err_code OUT - 0 on success or some error code
 * err_msg OUT  - error message if any of the specified jobs can not be started
 *		  at the specified time (if given) on the available nodes.
 *		  Otherwise information on when and where the pending jobs
 *		  will be initiated
 *                ARG=<JOBID>:<PROCS>@<TIME>,<USED_NODES>
 * NOTE: xfree() err_msg if err_code is zero
 * RET 0 on success, -1 on failure
 */
extern int	job_will_run(char *cmd_ptr, int *err_code, char **err_msg)
{
	char *arg_ptr, *buf, *tmp_buf, *tmp_char;
	uint32_t jobid;
	time_t start_time;
	char *avail_nodes;
	/* Locks: write job, read node and partition info */
	slurmctld_lock_t job_write_lock = {
		NO_LOCK, WRITE_LOCK, READ_LOCK, READ_LOCK };

	arg_ptr = strstr(cmd_ptr, "ARG=");
	if (arg_ptr == NULL) {
		*err_code = -300;
		*err_msg = "JOBWILLRUN lacks ARG";
		error("wiki: JOBWILLRUN lacks ARG");
		return -1;
	}
	arg_ptr += 4;

	if (strncmp(arg_ptr, "JOBID=", 6)) {
		*err_code = -300;
		*err_msg = "Invalid ARG value";
		error("wiki: JOBWILLRUN has invalid ARG value");
		return -1;
	}
	arg_ptr += 6;
	jobid = strtoul(arg_ptr, &tmp_char, 10);
	if (tmp_char[0] == '@')
		start_time = strtoul(tmp_char+1, &tmp_char, 10);
	else
		start_time = time(NULL);
	if (tmp_char[0] != ',') {
		*err_code = -300;
		*err_msg = "Invalid ARG value";
		error("wiki: JOBWILLRUN has invalid ARG value");
		return -1;
	}
	avail_nodes = tmp_char + 1;

	lock_slurmctld(job_write_lock);
	buf = _will_run_test(jobid, start_time, avail_nodes,
			     err_code, err_msg);
	unlock_slurmctld(job_write_lock);

	if (!buf)
		return -1;

	tmp_buf = xmalloc(strlen(buf) + 32);
	sprintf(tmp_buf, "SC=0 ARG=%s", buf);
	xfree(buf);
	*err_code = 0;
	*err_msg = tmp_buf;
	return 0;
}

static char *	_will_run_test(uint32_t jobid, time_t start_time,
			       char *node_list, int *err_code, char **err_msg)
{
	struct job_record *job_ptr = NULL;
	struct part_record *part_ptr;
	bitstr_t *avail_bitmap = NULL, *resv_bitmap = NULL;
	bitstr_t *exc_core_bitmap = NULL;
	char *hostlist, *reply_msg = NULL;
	uint32_t min_nodes, max_nodes, req_nodes;
	int rc;
	time_t start_res, orig_start_time;
	List preemptee_candidates;

	debug2("wiki2: will_run job_id=%u start_time=%u node_list=%s",
		jobid, (uint32_t)start_time, node_list);

	job_ptr = find_job_record(jobid);
	if (job_ptr == NULL) {
		*err_code = -700;
		*err_msg = "No such job";
		error("wiki: Failed to find job %u", jobid);
		return NULL;
	}
	if ((job_ptr->details == NULL) || (!IS_JOB_PENDING(job_ptr))) {
		*err_code = -700;
		*err_msg = "WillRun not applicable to non-pending job";
		error("wiki: WillRun on non-pending job %u", jobid);
		return NULL;
	}

	part_ptr = job_ptr->part_ptr;
	if (part_ptr == NULL) {
		*err_code = -700;
		*err_msg = "Job lacks a partition";
		error("wiki: Job %u lacks a partition", jobid);
		return NULL;
	}

	if ((node_list == NULL) || (node_list[0] == '\0')) {
		/* assume all nodes available to job for testing */
		avail_bitmap = bit_copy(avail_node_bitmap);
	} else if (node_name2bitmap(node_list, false, &avail_bitmap) != 0) {
		*err_code = -700;
		*err_msg = "Invalid available nodes value";
		error("wiki: Attempt to set invalid available node "
		      "list for job %u, %s", jobid, node_list);
		return NULL;
	}

	/* Enforce reservation: access control, time and nodes */
	start_res = start_time;
<<<<<<< HEAD
	rc = job_test_resv(job_ptr, &start_res, true, &resv_bitmap, &exc_core_bitmap);
=======
	rc = job_test_resv(job_ptr, &start_res, true, &resv_bitmap,
			   &exc_core_bitmap);
>>>>>>> 75190243
	if (rc != SLURM_SUCCESS) {
		*err_code = -730;
		*err_msg = "Job denied access to reservation";
		error("wiki: reservation access denied for job %u", jobid);
		FREE_NULL_BITMAP(avail_bitmap);
		return NULL;
	}
	start_time = MAX(start_time, start_res);
	bit_and(avail_bitmap, resv_bitmap);
	FREE_NULL_BITMAP(resv_bitmap);

	/* Only consider nodes that are not DOWN or DRAINED */
	bit_and(avail_bitmap, avail_node_bitmap);

	/* Consider only nodes in this job's partition */
	if (part_ptr->node_bitmap)
		bit_and(avail_bitmap, part_ptr->node_bitmap);
	else {
		*err_code = -730;
		*err_msg = "Job's partition has no nodes";
		error("wiki: no nodes in partition %s for job %u",
			part_ptr->name, jobid);
		FREE_NULL_BITMAP(avail_bitmap);
		return NULL;
	}

	if (job_req_node_filter(job_ptr, avail_bitmap) != SLURM_SUCCESS) {
		/* Job probably has invalid feature list */
		*err_code = -730;
		*err_msg = "Job's required features not available "
			   "on selected nodes";
		error("wiki: job %u not runnable on hosts=%s",
		      jobid, node_list);
		FREE_NULL_BITMAP(avail_bitmap);
		return NULL;
	}
	if (job_ptr->details->exc_node_bitmap) {
		bit_not(job_ptr->details->exc_node_bitmap);
		bit_and(avail_bitmap, job_ptr->details->exc_node_bitmap);
		bit_not(job_ptr->details->exc_node_bitmap);
	}
	if ((job_ptr->details->req_node_bitmap) &&
	    (!bit_super_set(job_ptr->details->req_node_bitmap,
			    avail_bitmap))) {
		*err_code = -730;
		*err_msg = "Job's required nodes not available";
		error("wiki: job %u not runnable on hosts=%s",
		      jobid, node_list);
		FREE_NULL_BITMAP(avail_bitmap);
		return NULL;
	}

	min_nodes = MAX(job_ptr->details->min_nodes, part_ptr->min_nodes);
	if (job_ptr->details->max_nodes == 0)
		max_nodes = part_ptr->max_nodes;
	else
		max_nodes = MIN(job_ptr->details->max_nodes,
				part_ptr->max_nodes);
	max_nodes = MIN(max_nodes, 500000); /* prevent overflows */
	if (job_ptr->details->max_nodes)
		req_nodes = max_nodes;
	else
		req_nodes = min_nodes;
	if (min_nodes > max_nodes) {
		/* job's min_nodes exceeds partitions max_nodes */
		*err_code = -730;
		*err_msg = "Job's min_nodes > max_nodes";
		error("wiki: job %u not runnable on hosts=%s",
		      jobid, node_list);
		FREE_NULL_BITMAP(avail_bitmap);
		return NULL;
	}

	preemptee_candidates = slurm_find_preemptable_jobs(job_ptr);

	orig_start_time = job_ptr->start_time;
	rc = select_g_job_test(job_ptr, avail_bitmap,
			       min_nodes, max_nodes, req_nodes,
			       SELECT_MODE_WILL_RUN,
			       preemptee_candidates, NULL, exc_core_bitmap);
	if (preemptee_candidates)
		list_destroy(preemptee_candidates);

	if (rc == SLURM_SUCCESS) {
		char tmp_str[128];
		*err_code = 0;
		uint32_t proc_cnt = 0;

		xstrcat(reply_msg, "STARTINFO=");
#ifdef HAVE_BG
		select_g_select_jobinfo_get(job_ptr->select_jobinfo,
                             		    SELECT_JOBDATA_NODE_CNT,
					    &proc_cnt);

#else
		proc_cnt = job_ptr->total_cpus;
#endif
		snprintf(tmp_str, sizeof(tmp_str), "%u:%u@%u,",
			 jobid, proc_cnt, (uint32_t) job_ptr->start_time);
		xstrcat(reply_msg, tmp_str);
		hostlist = bitmap2node_name(avail_bitmap);
		xstrcat(reply_msg, hostlist);
		xfree(hostlist);
	} else {
		xstrcat(reply_msg, "Jobs not runable on selected nodes");
		error("wiki: jobs not runnable on nodes");
	}

	/* Restore pending job's expected start time */
	job_ptr->start_time = orig_start_time;
	FREE_NULL_BITMAP(avail_bitmap);
	return reply_msg;
}

/*
 * job_will_run2 - Determine if, when and where a pending job can be
 *		   initiated with the currently running jobs either preempted
 *		   or left running as on other resources
 * cmd_ptr IN   - CMD=JOBWILLRUN ARG=<JOBID> [STARTTIME=<TIME>]
 *		  NODES=<AVAIL_NODES> [PREEMPT=<JOBID1>[,<JOBID2> ..]]
 * err_code OUT - 0 on success or some error code
 * err_msg OUT  - error message if any of the specified jobs can not be started
 *		  at the specified time (if given) on the available nodes.
 *		  Otherwise information on when and where the pending jobs
 *		  will be initiated
 *                ARG=<JOBID> TASKS=<CPU_COUNT> STARTTIME=<TIME>
 *			NODES=<USED_NODES> [PREEMPT=<JOBID1>[,<JOBID2> ..]]
 * NOTE: xfree() err_msg if err_code is zero
 * RET 0 on success, -1 on failure
 */
extern int	job_will_run2(char *cmd_ptr, int *err_code, char **err_msg)
{
	char *arg_ptr, *buf, *tmp_buf, *tmp_char;
	int preemptee_cnt = 0;
	uint32_t jobid, *preemptee = NULL, tmp_id;
	time_t start_time;
	char *avail_nodes = NULL;
	/* Locks: write job, read node and partition info */
	slurmctld_lock_t job_write_lock = {
		NO_LOCK, WRITE_LOCK, READ_LOCK, READ_LOCK };

	arg_ptr = strstr(cmd_ptr, "ARG=");
	if (arg_ptr == NULL) {
		*err_code = -300;
		*err_msg = "JOBWILLRUN lacks ARG";
		error("wiki: JOBWILLRUN lacks ARG");
		return -1;
	}
	arg_ptr += 4;

	jobid = strtoul(arg_ptr, &tmp_char, 10);
	if ((tmp_char[0] != ' ') && (tmp_char[0] != '\0')) {
		*err_code = -300;
		*err_msg = "Invalid ARG value";
		error("wiki: JOBWILLRUN has invalid ARG value");
		return -1;
	}

	arg_ptr = strstr(cmd_ptr, "STARTTIME=");
	if (arg_ptr) {
		arg_ptr += 10;
		start_time = strtoul(arg_ptr, &tmp_char, 10);
		if ((tmp_char[0] != ' ') && (tmp_char[0] != '\0')) {
			*err_code = -300;
			*err_msg = "Invalid STARTTIME value";
			error("wiki: JOBWILLRUN has invalid STARTTIME value");
			return -1;
		}
	} else {
		start_time = time(NULL);
	}

	arg_ptr = strstr(cmd_ptr, "PREEMPT=");
	if (arg_ptr) {
		arg_ptr += 8;
		preemptee = xmalloc(sizeof(uint32_t) * strlen(arg_ptr));
		while (1) {
			tmp_id = strtoul(arg_ptr, &tmp_char, 10);
			if ((tmp_char[0] != ' ') && (tmp_char[0] != '\0') &&
			    (tmp_char[0] != ',')) {
				*err_code = -300;
				*err_msg = "Invalid PREEMPT value";
				error("wiki: JOBWILLRUN has invalid PREEMPT "
				      "value");
				xfree(preemptee);
				xfree(avail_nodes);
				return -1;
			}
			preemptee[preemptee_cnt++] = tmp_id;
			if (tmp_char[0] != ',')
				break;
			arg_ptr = tmp_char + 1;
		}
	}

	/* Keep this last, since we modify the input string */
	arg_ptr = strstr(cmd_ptr, "NODES=");
	if (arg_ptr) {
		arg_ptr += 6;
		avail_nodes = xstrdup(arg_ptr);
		arg_ptr = strchr(avail_nodes, ' ');
		if (arg_ptr)
			arg_ptr[0] = '\0';
	} else {
		*err_code = -300;
		*err_msg = "Missing NODES value";
		error("wiki: JOBWILLRUN lacks NODES value");
		xfree(preemptee);
		return -1;
	}

	lock_slurmctld(job_write_lock);
	buf = _will_run_test2(jobid, start_time, avail_nodes,
			      preemptee, preemptee_cnt,
			      err_code, err_msg);
	unlock_slurmctld(job_write_lock);

	xfree(preemptee);
	xfree(avail_nodes);
	if (!buf)
		return -1;

	tmp_buf = xmalloc(strlen(buf) + 32);
	sprintf(tmp_buf, "SC=0 ARG=%s", buf);
	xfree(buf);
	*err_code = 0;
	*err_msg = tmp_buf;
	return 0;
}

static char *	_will_run_test2(uint32_t jobid, time_t start_time,
				char *node_list,
				uint32_t *preemptee, int preemptee_cnt,
				int *err_code, char **err_msg)
{
	struct job_record *job_ptr = NULL, *pre_ptr;
	struct part_record *part_ptr;
	bitstr_t *avail_bitmap = NULL, *resv_bitmap = NULL;
	bitstr_t *exc_core_bitmap = NULL;
	time_t start_res;
	uint32_t min_nodes, max_nodes, req_nodes;
	List preemptee_candidates = NULL, preempted_jobs = NULL;
	time_t orig_start_time;
	char *reply_msg = NULL;
	int i, rc;

	xassert(node_list);
	debug2("wiki2: will_run2 job_id=%u start_time=%u node_list=%s",
		jobid, (uint32_t)start_time, node_list);

	job_ptr = find_job_record(jobid);
	if (job_ptr == NULL) {
		*err_code = -700;
		*err_msg = "No such job";
		error("wiki: Failed to find job %u", jobid);
		return NULL;
	}
	if ((job_ptr->details == NULL) || (!IS_JOB_PENDING(job_ptr))) {
		*err_code = -700;
		*err_msg = "WillRun not applicable to non-pending job";
		error("wiki: WillRun on non-pending job %u", jobid);
		return NULL;
	}

	part_ptr = job_ptr->part_ptr;
	if (part_ptr == NULL) {
		*err_code = -700;
		*err_msg = "Job lacks a partition";
		error("wiki: Job %u lacks a partition", jobid);
		return NULL;
	}

	if (node_name2bitmap(node_list, false, &avail_bitmap) != 0) {
		*err_code = -700;
		*err_msg = "Invalid available nodes value";
		error("wiki: Attempt to set invalid available node "
		      "list for job %u, %s", jobid, node_list);
		return NULL;
	}

	/* Enforce reservation: access control, time and nodes */
	start_res = start_time;
<<<<<<< HEAD
	rc = job_test_resv(job_ptr, &start_res, true, &resv_bitmap, &exc_core_bitmap);
=======
	rc = job_test_resv(job_ptr, &start_res, true, &resv_bitmap,
			   &exc_core_bitmap);
>>>>>>> 75190243
	if (rc != SLURM_SUCCESS) {
		*err_code = -730;
		*err_msg = "Job denied access to reservation";
		error("wiki: reservation access denied for job %u", jobid);
		FREE_NULL_BITMAP(avail_bitmap);
		return NULL;
	}
	start_time = MAX(start_time, start_res);
	bit_and(avail_bitmap, resv_bitmap);
	FREE_NULL_BITMAP(resv_bitmap);

	/* Only consider nodes that are not DOWN or DRAINED */
	bit_and(avail_bitmap, avail_node_bitmap);

	/* Consider only nodes in this job's partition */
	if (part_ptr->node_bitmap)
		bit_and(avail_bitmap, part_ptr->node_bitmap);
	else {
		*err_code = -730;
		*err_msg = "Job's partition has no nodes";
		error("wiki: no nodes in partition %s for job %u",
			part_ptr->name, jobid);
		FREE_NULL_BITMAP(avail_bitmap);
		return NULL;
	}

	if (job_req_node_filter(job_ptr, avail_bitmap) != SLURM_SUCCESS) {
		/* Job probably has invalid feature list */
		*err_code = -730;
		*err_msg = "Job's required features not available "
			   "on selected nodes";
		error("wiki: job %u not runnable on hosts=%s",
			jobid, node_list);
		FREE_NULL_BITMAP(avail_bitmap);
		return NULL;
	}
	if (job_ptr->details->exc_node_bitmap) {
		bit_not(job_ptr->details->exc_node_bitmap);
		bit_and(avail_bitmap, job_ptr->details->exc_node_bitmap);
		bit_not(job_ptr->details->exc_node_bitmap);
	}
	if ((job_ptr->details->req_node_bitmap) &&
	    (!bit_super_set(job_ptr->details->req_node_bitmap,
			    avail_bitmap))) {
		*err_code = -730;
		*err_msg = "Job's required nodes not available";
		error("wiki: job %u not runnable on hosts=%s",
			jobid, node_list);
		FREE_NULL_BITMAP(avail_bitmap);
		return NULL;
	}

	min_nodes = MAX(job_ptr->details->min_nodes, part_ptr->min_nodes);
	if (job_ptr->details->max_nodes == 0)
		max_nodes = part_ptr->max_nodes;
	else
		max_nodes = MIN(job_ptr->details->max_nodes,
				part_ptr->max_nodes);
	max_nodes = MIN(max_nodes, 500000); /* prevent overflows */
	if (job_ptr->details->max_nodes)
		req_nodes = max_nodes;
	else
		req_nodes = min_nodes;
	if (min_nodes > max_nodes) {
		/* job's min_nodes exceeds partitions max_nodes */
		*err_code = -730;
		*err_msg = "Job's min_nodes > max_nodes";
		error("wiki: job %u not runnable on hosts=%s",
			jobid, node_list);
		FREE_NULL_BITMAP(avail_bitmap);
		return NULL;
	}

	if (preemptee_cnt) {
		preemptee_candidates = list_create(NULL);
		for (i=0; i<preemptee_cnt; i++) {
			if ((pre_ptr = find_job_record(preemptee[i])))
				list_append(preemptee_candidates, pre_ptr);
		}
	}

	orig_start_time = job_ptr->start_time;
	rc = select_g_job_test(job_ptr, avail_bitmap, min_nodes, max_nodes,
			       req_nodes, SELECT_MODE_WILL_RUN,
<<<<<<< HEAD
			       preemptee_candidates, &preempted_jobs, exc_core_bitmap);
=======
			       preemptee_candidates, &preempted_jobs,
			       exc_core_bitmap);
>>>>>>> 75190243
	if (preemptee_candidates)
		list_destroy(preemptee_candidates);

	if (rc == SLURM_SUCCESS) {
		char *hostlist, *sep, tmp_str[128];
		uint32_t pre_cnt = 0, proc_cnt = 0;

#ifdef HAVE_BG
		select_g_select_jobinfo_get(job_ptr->select_jobinfo,
				     SELECT_JOBDATA_NODE_CNT, &proc_cnt);
#else
		proc_cnt = job_ptr->total_cpus;
#endif
		snprintf(tmp_str, sizeof(tmp_str),
			 "STARTINFO=%u TASKS=%u STARTTIME=%u NODES=",
			 job_ptr->job_id, proc_cnt,
			 (uint32_t) job_ptr->start_time);
		xstrcat(reply_msg, tmp_str);
		hostlist = bitmap2node_name(avail_bitmap);
		xstrcat(reply_msg, hostlist);
		xfree(hostlist);

		if (preempted_jobs) {
			while ((pre_ptr = list_pop(preempted_jobs))) {
				if (pre_cnt++)
					sep = ",";
				else
					sep = " PREEMPT=";
				snprintf(tmp_str, sizeof(tmp_str), "%s%u",
					 sep, pre_ptr->job_id);
				xstrcat(reply_msg, tmp_str);
			}
			list_destroy(preempted_jobs);
		}
	} else {
		xstrcat(reply_msg, "Jobs not runable on selected nodes");
		error("wiki: jobs not runnable on nodes");
	}

	/* Restore pending job's expected start time */
	job_ptr->start_time = orig_start_time;

	FREE_NULL_BITMAP(avail_bitmap);
	return reply_msg;
}

/*
 * bitmap2wiki_node_name  - given a bitmap, build a list of colon separated
 *	node names (if we can't use node range expressions), or the
 *	normal slurm node name expression
 *
 * IN bitmap - bitmap pointer
 * RET pointer to node list or NULL on error
 * globals: node_record_table_ptr - pointer to node table
 * NOTE: the caller must xfree the returned pointer when no longer required
 */
extern char *	bitmap2wiki_node_name(bitstr_t *bitmap)
{
	int i;
	char *buf = NULL;

	if (use_host_exp)
		return bitmap2node_name(bitmap);

	if (bitmap == NULL)
		return xstrdup("");

	for (i = 0; i < node_record_count; i++) {
		if (bit_test (bitmap, i) == 0)
			continue;
		if (buf)
			xstrcat(buf, ":");
		xstrcat(buf, node_record_table_ptr[i].name);
	}
	return buf;
}<|MERGE_RESOLUTION|>--- conflicted
+++ resolved
@@ -174,12 +174,8 @@
 
 	/* Enforce reservation: access control, time and nodes */
 	start_res = start_time;
-<<<<<<< HEAD
-	rc = job_test_resv(job_ptr, &start_res, true, &resv_bitmap, &exc_core_bitmap);
-=======
 	rc = job_test_resv(job_ptr, &start_res, true, &resv_bitmap,
 			   &exc_core_bitmap);
->>>>>>> 75190243
 	if (rc != SLURM_SUCCESS) {
 		*err_code = -730;
 		*err_msg = "Job denied access to reservation";
@@ -462,12 +458,8 @@
 
 	/* Enforce reservation: access control, time and nodes */
 	start_res = start_time;
-<<<<<<< HEAD
-	rc = job_test_resv(job_ptr, &start_res, true, &resv_bitmap, &exc_core_bitmap);
-=======
 	rc = job_test_resv(job_ptr, &start_res, true, &resv_bitmap,
 			   &exc_core_bitmap);
->>>>>>> 75190243
 	if (rc != SLURM_SUCCESS) {
 		*err_code = -730;
 		*err_msg = "Job denied access to reservation";
@@ -552,12 +544,8 @@
 	orig_start_time = job_ptr->start_time;
 	rc = select_g_job_test(job_ptr, avail_bitmap, min_nodes, max_nodes,
 			       req_nodes, SELECT_MODE_WILL_RUN,
-<<<<<<< HEAD
-			       preemptee_candidates, &preempted_jobs, exc_core_bitmap);
-=======
 			       preemptee_candidates, &preempted_jobs,
 			       exc_core_bitmap);
->>>>>>> 75190243
 	if (preemptee_candidates)
 		list_destroy(preemptee_candidates);
 
