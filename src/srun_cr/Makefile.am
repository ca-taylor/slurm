--- conflicted
+++ resolved
@@ -2,15 +2,10 @@
 
 AUTOMAKE_OPTIONS = foreign
 CLEANFILES = core.*
-<<<<<<< HEAD
-=======
 
 if WITH_BLCR
 
->>>>>>> 0dfe44c6
 INCLUDES = -I$(top_srcdir) $(BLCR_CPPFLAGS)
-
-if WITH_BLCR
 
 bin_PROGRAMS = srun_cr
 
