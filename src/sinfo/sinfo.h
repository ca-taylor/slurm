/****************************************************************************\
 *  sinfo.h - definitions used for sinfo data functions
 *
 *  $Id$
 *****************************************************************************
 *  Copyright (C) 2002-2006 The Regents of the University of California.
 *  Produced at Lawrence Livermore National Laboratory (cf, DISCLAIMER).
 *  Written by Joey Ekstrom <ekstrom1@llnl.gov>, Morris Jette <jette1@llnl.gov>
 *  UCRL-CODE-226842.
 *
 *  This file is part of SLURM, a resource management program.
 *  For details, see <http://www.llnl.gov/linux/slurm/>.
 *
 *  SLURM is free software; you can redistribute it and/or modify it under
 *  the terms of the GNU General Public License as published by the Free
 *  Software Foundation; either version 2 of the License, or (at your option)
 *  any later version.
 *
 *  In addition, as a special exception, the copyright holders give permission 
<<<<<<< HEAD
 *  to link the code of portions of this program with the OpenSSL library under
=======
 *  to link the code of portions of this program with the OpenSSL library under 
>>>>>>> 5e89edcf
 *  certain conditions as described in each individual source file, and 
 *  distribute linked combinations including the two. You must obey the GNU 
 *  General Public License in all respects for all of the code used other than 
 *  OpenSSL. If you modify file(s) with this exception, you may extend this 
 *  exception to your version of the file(s), but you are not obligated to do 
 *  so. If you do not wish to do so, delete this exception statement from your
 *  version.  If you delete this exception statement from all source files in 
 *  the program, then also delete it here.
 *
 *  SLURM is distributed in the hope that it will be useful, but WITHOUT ANY
 *  WARRANTY; without even the implied warranty of MERCHANTABILITY or FITNESS
 *  FOR A PARTICULAR PURPOSE.  See the GNU General Public License for more
 *  details.
 *
 *  You should have received a copy of the GNU General Public License along
 *  with SLURM; if not, write to the Free Software Foundation, Inc.,
 *  51 Franklin Street, Fifth Floor, Boston, MA 02110-1301  USA.
\****************************************************************************/

#ifndef _SINFO_H
#define _SINFO_H

#if HAVE_CONFIG_H
#  include "config.h"
#endif

#include <ctype.h>
#include <stdio.h>
#include <stdlib.h>
#include <string.h>
#include <time.h>
#include <unistd.h>

#if HAVE_INTTYPES_H
#  include <inttypes.h>
#else  /* !HAVE_INTTYPES_H */
#  if HAVE_STDINT_H
#    include <stdint.h>
#  endif
#endif  /* HAVE_INTTYPES_H */

#include <slurm/slurm.h>

#include "src/common/hostlist.h"
#include "src/common/list.h"
#include "src/common/log.h"
#include "src/common/macros.h"
#include "src/common/slurm_protocol_api.h"
#include "src/common/xmalloc.h"

/* Collection of data for printing reports. Like data is combined here */
typedef struct {
	uint16_t node_state;

	uint32_t nodes_alloc;
	uint32_t nodes_idle;
	uint32_t nodes_other;
	uint32_t nodes_total;

	uint32_t cpus_alloc;
	uint32_t cpus_idle;
	uint32_t cpus_other;
	uint32_t cpus_total;

	uint32_t min_cpus;
	uint32_t max_cpus;
	uint32_t min_sockets;
	uint32_t max_sockets;
	uint32_t min_cores;
	uint32_t max_cores;
	uint32_t min_threads;
	uint32_t max_threads;
	uint32_t min_disk;
	uint32_t max_disk;
	uint32_t min_mem;
	uint32_t max_mem;
	uint32_t min_weight;
	uint32_t max_weight;

	char *features;
	char *reason;

	hostlist_t nodes;
#ifdef HAVE_BG
	hostlist_t ionodes;
#endif
	/* part_info contains partition, avail, max_time, job_size, 
	 * root, share, groups */
	partition_info_t* part_info;
	uint16_t part_inx;
} sinfo_data_t;

/* Identify what fields must match for a node's information to be 
 * combined into a single sinfo_data entry based upon output format */
struct sinfo_match_flags {
	bool avail_flag;
	bool cpus_flag;
	bool sockets_flag;
	bool cores_flag;
	bool threads_flag;
	bool sct_flag;
	bool disk_flag;
	bool features_flag;
	bool groups_flag;
	bool job_size_flag;
	bool max_time_flag;
	bool memory_flag;
	bool partition_flag;
	bool reason_flag;
	bool root_flag;
	bool share_flag;
	bool state_flag;
	bool weight_flag;
};

/* Input parameters */
struct sinfo_parameters {
	bool all_flag;
	bool bg_flag;
	bool dead_nodes;
	bool exact_match;
	bool filtering;
	bool long_output;
	bool no_header;
	bool node_field_flag;
	bool node_flag;
	bool responding_nodes;
	bool list_reasons;
	bool summarize;
	struct sinfo_match_flags match_flags;

	char* format;
	char* nodes;
	char* partition;
	char* sort;
	char* states;

	int iterate;
	int node_field_size;
	int verbose;

	List  format_list;
	List  state_list;
};

extern struct sinfo_parameters params;

extern void parse_command_line( int argc, char* argv[] );
extern int  parse_state( char* str, uint16_t* states );
extern void sort_sinfo_list( List sinfo_list );

#endif<|MERGE_RESOLUTION|>--- conflicted
+++ resolved
@@ -3,10 +3,10 @@
  *
  *  $Id$
  *****************************************************************************
- *  Copyright (C) 2002-2006 The Regents of the University of California.
+ *  Copyright (C) 2002 The Regents of the University of California.
  *  Produced at Lawrence Livermore National Laboratory (cf, DISCLAIMER).
  *  Written by Joey Ekstrom <ekstrom1@llnl.gov>, Morris Jette <jette1@llnl.gov>
- *  UCRL-CODE-226842.
+ *  UCRL-CODE-217948.
  *
  *  This file is part of SLURM, a resource management program.
  *  For details, see <http://www.llnl.gov/linux/slurm/>.
@@ -17,11 +17,7 @@
  *  any later version.
  *
  *  In addition, as a special exception, the copyright holders give permission 
-<<<<<<< HEAD
- *  to link the code of portions of this program with the OpenSSL library under
-=======
  *  to link the code of portions of this program with the OpenSSL library under 
->>>>>>> 5e89edcf
  *  certain conditions as described in each individual source file, and 
  *  distribute linked combinations including the two. You must obey the GNU 
  *  General Public License in all respects for all of the code used other than 
@@ -79,21 +75,9 @@
 	uint32_t nodes_alloc;
 	uint32_t nodes_idle;
 	uint32_t nodes_other;
-	uint32_t nodes_total;
-
-	uint32_t cpus_alloc;
-	uint32_t cpus_idle;
-	uint32_t cpus_other;
-	uint32_t cpus_total;
-
+	uint32_t nodes_tot;
 	uint32_t min_cpus;
 	uint32_t max_cpus;
-	uint32_t min_sockets;
-	uint32_t max_sockets;
-	uint32_t min_cores;
-	uint32_t max_cores;
-	uint32_t min_threads;
-	uint32_t max_threads;
 	uint32_t min_disk;
 	uint32_t max_disk;
 	uint32_t min_mem;
@@ -105,9 +89,7 @@
 	char *reason;
 
 	hostlist_t nodes;
-#ifdef HAVE_BG
-	hostlist_t ionodes;
-#endif
+
 	/* part_info contains partition, avail, max_time, job_size, 
 	 * root, share, groups */
 	partition_info_t* part_info;
@@ -119,10 +101,6 @@
 struct sinfo_match_flags {
 	bool avail_flag;
 	bool cpus_flag;
-	bool sockets_flag;
-	bool cores_flag;
-	bool threads_flag;
-	bool sct_flag;
 	bool disk_flag;
 	bool features_flag;
 	bool groups_flag;
