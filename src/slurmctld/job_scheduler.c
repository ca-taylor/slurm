--- conflicted
+++ resolved
@@ -1773,12 +1773,8 @@
 		start_res = job_ptr->details->begin_time;
 	else
 		start_res = now;
-<<<<<<< HEAD
-	i = job_test_resv(job_ptr, &start_res, false, &resv_bitmap, &exc_core_bitmap);
-=======
 	i = job_test_resv(job_ptr, &start_res, false, &resv_bitmap,
 			  &exc_core_bitmap);
->>>>>>> 75190243
 	if (i != SLURM_SUCCESS)
 		return i;
 	bit_and(avail_bitmap, resv_bitmap);
