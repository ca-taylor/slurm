/*****************************************************************************\
 *  sstat.c - job accounting reports for SLURM's slurmdb/log plugin
 *****************************************************************************
 *  Copyright (C) 2008 Lawrence Livermore National Security.
 *  Produced at Lawrence Livermore National Laboratory (cf, DISCLAIMER).
 *  Written by Morris Jette <jette1@llnl.gov>
 *  CODE-OCEC-09-009. All rights reserved.
 *
 *  This file is part of SLURM, a resource management program.
 *  For details, see <http://www.schedmd.com/slurmdocs/>.
 *  Please also read the included file: DISCLAIMER.
 *
 *  SLURM is free software; you can redistribute it and/or modify it under
 *  the terms of the GNU General Public License as published by the Free
 *  Software Foundation; either version 2 of the License, or (at your option)
 *  any later version.
 *
 *  In addition, as a special exception, the copyright holders give permission
 *  to link the code of portions of this program with the OpenSSL library under
 *  certain conditions as described in each individual source file, and
 *  distribute linked combinations including the two. You must obey the GNU
 *  General Public License in all respects for all of the code used other than
 *  OpenSSL. If you modify file(s) with this exception, you may extend this
 *  exception to your version of the file(s), but you are not obligated to do
 *  so. If you do not wish to do so, delete this exception statement from your
 *  version.  If you delete this exception statement from all source files in
 *  the program, then also delete it here.
 *
 *  SLURM is distributed in the hope that it will be useful, but WITHOUT ANY
 *  WARRANTY; without even the implied warranty of MERCHANTABILITY or FITNESS
 *  FOR A PARTICULAR PURPOSE.  See the GNU General Public License for more
 *  details.
 *
 *  You should have received a copy of the GNU General Public License along
 *  with SLURM; if not, write to the Free Software Foundation, Inc.,
 *  51 Franklin Street, Fifth Floor, Boston, MA 02110-1301  USA.
\*****************************************************************************/

#include "sstat.h"

void _destroy_steps(void *object);
void _print_header(void);
void *_stat_thread(void *args);
int _sstat_query(slurm_step_layout_t *step_layout, uint32_t job_id,
		 uint32_t step_id);
int _process_results();
int _do_stat(uint32_t jobid, uint32_t stepid, char *nodelist);

/*
 * Globals
 */
sstat_parameters_t params;
print_field_t fields[] = {
	{10, "AveCPU", print_fields_str, PRINT_AVECPU},
	{10, "AveCPUFreq", print_fields_str, PRINT_ACT_CPUFREQ},
	{10, "AvePages", print_fields_str, PRINT_AVEPAGES},
	{10, "AveRSS", print_fields_str, PRINT_AVERSS},
	{10, "AveVMSize", print_fields_str, PRINT_AVEVSIZE},
	{14, "ConsumedEnergy", print_fields_str, PRINT_CONSUMED_ENERGY},
	{-12, "JobID", print_fields_str, PRINT_JOBID},
	{8, "MaxPages", print_fields_str, PRINT_MAXPAGES},
	{12, "MaxPagesNode", print_fields_str, PRINT_MAXPAGESNODE},
	{14, "MaxPagesTask", print_fields_uint, PRINT_MAXPAGESTASK},
	{10, "MaxRSS", print_fields_str, PRINT_MAXRSS},
	{10, "MaxRSSNode", print_fields_str, PRINT_MAXRSSNODE},
	{10, "MaxRSSTask", print_fields_uint, PRINT_MAXRSSTASK},
	{10, "MaxVMSize", print_fields_str, PRINT_MAXVSIZE},
	{14, "MaxVMSizeNode", print_fields_str, PRINT_MAXVSIZENODE},
	{14, "MaxVMSizeTask", print_fields_uint, PRINT_MAXVSIZETASK},
	{10, "MinCPU", print_fields_str, PRINT_MINCPU},
	{10, "MinCPUNode", print_fields_str, PRINT_MINCPUNODE},
	{10, "MinCPUTask", print_fields_uint, PRINT_MINCPUTASK},
	{20, "Nodelist", print_fields_str, PRINT_NODELIST},
	{8, "NTasks", print_fields_uint, PRINT_NTASKS},
	{20, "Pids", print_fields_str, PRINT_PIDS},
	{0, NULL, NULL, 0}};

List jobs = NULL;
slurmdb_job_rec_t job;
slurmdb_step_rec_t step;
List print_fields_list = NULL;
ListIterator print_fields_itr = NULL;
int field_count = 0;

int _do_stat(uint32_t jobid, uint32_t stepid, char *nodelist)
{
	job_step_stat_response_msg_t *step_stat_response = NULL;
	int rc = SLURM_SUCCESS;
	ListIterator itr;
	slurmdb_stats_t temp_stats;
	job_step_stat_t *step_stat = NULL;
	int ntasks = 0;
	int tot_tasks = 0;
	hostlist_t hl = NULL;
	uint32_t act_cpufreq = 0;
	uint32_t consumed_energy = 0;

	debug("requesting info for job %u.%u", jobid, stepid);
	if ((rc = slurm_job_step_stat(jobid, stepid, nodelist,
				     &step_stat_response)) != SLURM_SUCCESS) {
		error("problem getting step_layout for %u.%u: %s",
		      jobid, stepid, slurm_strerror(rc));
		return rc;
	}

	memset(&job, 0, sizeof(slurmdb_job_rec_t));
	job.jobid = jobid;

	memset(&step, 0, sizeof(slurmdb_step_rec_t));

	memset(&temp_stats, 0, sizeof(slurmdb_stats_t));
	temp_stats.cpu_min = NO_VAL;
	memset(&step.stats, 0, sizeof(slurmdb_stats_t));
	step.stats.cpu_min = NO_VAL;

	step.job_ptr = &job;
	step.stepid = stepid;
	step.nodes = xmalloc(BUF_SIZE);
	step.stepname = NULL;
	step.state = JOB_RUNNING;

	hl = hostlist_create(NULL);
	itr = list_iterator_create(step_stat_response->stats_list);
	while ((step_stat = list_next(itr))) {
		if (!step_stat->step_pids || !step_stat->step_pids->node_name)
			continue;
		if (step_stat->step_pids->pid_cnt > 0 ) {
			int i;
			for(i=0; i<step_stat->step_pids->pid_cnt; i++) {
				if (step.pid_str)
					xstrcat(step.pid_str, ",");
				xstrfmtcat(step.pid_str, "%u",
					   step_stat->step_pids->pid[i]);
			}
		}

		if (params.pid_format) {
			step.nodes = step_stat->step_pids->node_name;
			print_fields(&step);
			xfree(step.pid_str);
		} else {
			hostlist_push(hl, step_stat->step_pids->node_name);
			jobacctinfo_2_stats(&temp_stats, step_stat->jobacct);
			ntasks += step_stat->num_tasks;
			aggregate_stats(&step.stats, &temp_stats);
		}
	}
	list_iterator_destroy(itr);
	slurm_job_step_pids_response_msg_free(step_stat_response);
	/* we printed it out already */
	if (params.pid_format)
		return rc;

	hostlist_sort(hl);
	hostlist_ranged_string(hl, BUF_SIZE, step.nodes);
	hostlist_destroy(hl);
	tot_tasks += ntasks;

	if (tot_tasks) {
		step.stats.cpu_ave /= (double)tot_tasks;
		step.stats.rss_ave /= (double)tot_tasks;
		step.stats.vsize_ave /= (double)tot_tasks;
		step.stats.pages_ave /= (double)tot_tasks;
		step.stats.act_cpufreq /= (double)tot_tasks;
		step.ntasks = tot_tasks;
	}

	print_fields(&step);

	return rc;
}

int main(int argc, char **argv)
{
	ListIterator itr = NULL;
	uint32_t stepid = 0;
	slurmdb_selected_step_t *selected_step = NULL;

#ifdef HAVE_CRAY
	error("The sstat command is not supported on Cray systems");
	return 1;
#endif
#ifdef HAVE_BG
	error("The sstat command is not supported on IBM BlueGene systems");
	return 1;
#endif

	print_fields_list = list_create(NULL);
	print_fields_itr = list_iterator_create(print_fields_list);

	parse_command_line(argc, argv);
	if (!params.opt_job_list || !list_count(params.opt_job_list)) {
		error("You didn't give me any jobs to stat.");
		return 1;
	}

	print_fields_header(print_fields_list);
	itr = list_iterator_create(params.opt_job_list);
	while ((selected_step = list_next(itr))) {
		char *nodelist = NULL;
		bool free_nodelist = false;
		if (selected_step->stepid == INFINITE) {
			/* get the batch step info */
			job_info_msg_t *job_ptr = NULL;
			hostlist_t hl;
<<<<<<< HEAD

			if (slurm_load_job(
=======
			if(slurm_load_job(
>>>>>>> ab74dece
				   &job_ptr, selected_step->jobid, SHOW_ALL)) {
				error("couldn't get info for job %u",
				      selected_step->jobid);
				continue;
			}

			stepid = NO_VAL;
			hl = hostlist_create(job_ptr->job_array[0].nodes);
			nodelist = hostlist_pop(hl);
			free_nodelist = true;
			hostlist_destroy(hl);
			slurm_free_job_info_msg(job_ptr);
		} else if (selected_step->stepid != NO_VAL) {
			stepid = selected_step->stepid;
		} else if (params.opt_all_steps) {
			job_step_info_response_msg_t *step_ptr = NULL;
			int i = 0;
			if (slurm_get_job_steps(
				   0, selected_step->jobid, NO_VAL,
				   &step_ptr, SHOW_ALL)) {
				error("couldn't get steps for job %u",
				      selected_step->jobid);
				continue;
			}

			for (i = 0; i < step_ptr->job_step_count; i++) {
				_do_stat(selected_step->jobid,
					 step_ptr->job_steps[i].step_id,
					 step_ptr->job_steps[i].nodes);
			}
			slurm_free_job_step_info_response_msg(step_ptr);
			continue;
		} else {
			/* get the first running step to query against. */
			job_step_info_response_msg_t *step_ptr = NULL;
			if (slurm_get_job_steps(
				   0, selected_step->jobid, NO_VAL,
				   &step_ptr, SHOW_ALL)) {
				error("couldn't get steps for job %u",
				      selected_step->jobid);
				continue;
			}
			if (!step_ptr->job_step_count) {
				error("no steps running for job %u",
				      selected_step->jobid);
				continue;
			}
			stepid = step_ptr->job_steps[0].step_id;
			nodelist = step_ptr->job_steps[0].nodes;
		}
		_do_stat(selected_step->jobid, stepid, nodelist);
		if (free_nodelist && nodelist)
			free(nodelist);
	}
	list_iterator_destroy(itr);

	xfree(params.opt_field_list);
	if (params.opt_job_list)
		list_destroy(params.opt_job_list);

	if (print_fields_itr)
		list_iterator_destroy(print_fields_itr);
	if (print_fields_list)
		list_destroy(print_fields_list);

	return 0;
}

<|MERGE_RESOLUTION|>--- conflicted
+++ resolved
@@ -203,12 +203,8 @@
 			/* get the batch step info */
 			job_info_msg_t *job_ptr = NULL;
 			hostlist_t hl;
-<<<<<<< HEAD
 
 			if (slurm_load_job(
-=======
-			if(slurm_load_job(
->>>>>>> ab74dece
 				   &job_ptr, selected_step->jobid, SHOW_ALL)) {
 				error("couldn't get info for job %u",
 				      selected_step->jobid);
